from io import BytesIO
from pprint import pprint
from aiohttp import web
import os
import requests
import folder_paths
import json
import server
from PIL import Image
import time
import execution
import random
import traceback
import uuid
import asyncio
import logging
from urllib.parse import quote
import threading
import hashlib
import aiohttp
from aiohttp import ClientSession, web
import aiofiles
from typing import Dict, List, Union, Any, Optional
from PIL import Image
import copy
import struct
from aiohttp import web, ClientSession, ClientError, ClientTimeout, ClientResponseError
import atexit

# Global session
client_session = None

# def create_client_session():
#     global client_session
#     if client_session is None:
#         client_session = aiohttp.ClientSession()


async def ensure_client_session():
    global client_session
    if client_session is None:
        client_session = aiohttp.ClientSession()


async def cleanup():
    global client_session
    if client_session:
        await client_session.close()


def exit_handler():
    print("Exiting the application. Initiating cleanup...")
    loop = asyncio.get_event_loop()
    loop.run_until_complete(cleanup())


atexit.register(exit_handler)

max_retries = int(os.environ.get("MAX_RETRIES", "5"))
retry_delay_multiplier = float(os.environ.get("RETRY_DELAY_MULTIPLIER", "2"))

print(f"max_retries: {max_retries}, retry_delay_multiplier: {retry_delay_multiplier}")

import time


async def async_request_with_retry(
    method, url, disable_timeout=False, token=None, **kwargs
):
    global client_session
    await ensure_client_session()
    retry_delay = 1  # Start with 1 second delay
    initial_timeout = 5  # 5 seconds timeout for the initial connection

    start_time = time.time()
    for attempt in range(max_retries):
        try:
            if not disable_timeout:
                timeout = ClientTimeout(total=None, connect=initial_timeout)
                kwargs["timeout"] = timeout

            if token is not None:
                if "headers" not in kwargs:
                    kwargs["headers"] = {}
                kwargs["headers"]["Authorization"] = f"Bearer {token}"

            request_start = time.time()
            async with client_session.request(method, url, **kwargs) as response:
                request_end = time.time()
                # logger.info(f"Request attempt {attempt + 1} took {request_end - request_start:.2f} seconds")

                if response.status != 200:
                    error_body = await response.text()
                    # logger.error(f"Request failed with status {response.status} and body {error_body}")
                    # raise Exception(f"Request failed with status {response.status}")

                response.raise_for_status()
                if method.upper() == "GET":
                    await response.read()

                total_time = time.time() - start_time
                # logger.info(f"Request succeeded after {total_time:.2f} seconds (attempt {attempt + 1}/{max_retries})")
                return response
        except asyncio.TimeoutError:
            logger.warning(
                f"Request timed out after {initial_timeout} seconds (attempt {attempt + 1}/{max_retries})"
            )
        except ClientError as e:
            end_time = time.time()
            logger.error(f"Request failed (attempt {attempt + 1}/{max_retries}): {e}")
            logger.error(
                f"Time taken for failed attempt: {end_time - request_start:.2f} seconds"
            )
            logger.error(f"Total time elapsed: {end_time - start_time:.2f} seconds")

            # Log the response body for ClientError as well
            if hasattr(e, "response") and e.response is not None:
                error_body = await e.response.text()
                logger.error(f"Error response body: {error_body}")

            if attempt == max_retries - 1:
                logger.error(f"Request failed after {max_retries} attempts: {e}")
                raise

        await asyncio.sleep(retry_delay)
        retry_delay *= retry_delay_multiplier

    total_time = time.time() - start_time
    raise Exception(
        f"Request failed after {max_retries} attempts and {total_time:.2f} seconds"
    )


from logging import basicConfig, getLogger

# Check for an environment variable to enable/disable Logfire
use_logfire = os.environ.get("USE_LOGFIRE", "false").lower() == "true"

if use_logfire:
    try:
        import logfire

        logfire.configure(send_to_logfire="if-token-present")
        logger = logfire
    except ImportError:
        print("Logfire not installed or disabled. Using standard Python logger.")
        use_logfire = False

if not use_logfire:
    # Use a standard Python logger when Logfire is disabled or not available
    logger = getLogger("comfy-deploy")
    basicConfig(level="INFO")  # You can adjust the logging level as needed


def log(level, message, **kwargs):
    if use_logfire:
        getattr(logger, level)(message, **kwargs)
    else:
        getattr(logger, level)(f"{message} {kwargs}")


# For a span, you might need to create a context manager
from contextlib import contextmanager


@contextmanager
def log_span(name):
    if use_logfire:
        with logger.span(name):
            yield
    else:
        yield
    #     logger.info(f"Start: {name}")
    #     yield
    #     logger.info(f"End: {name}")


from globals import (
    StreamingPrompt,
    Status,
    sockets,
    SimplePrompt,
    streaming_prompt_metadata,
    prompt_metadata,
)


class EventEmitter:
    def __init__(self):
        self.listeners = {}

    def on(self, event, listener):
        if event not in self.listeners:
            self.listeners[event] = []
        self.listeners[event].append(listener)

    def off(self, event, listener):
        if event in self.listeners:
            self.listeners[event].remove(listener)
            if not self.listeners[event]:
                del self.listeners[event]

    def emit(self, event, *args, **kwargs):
        if event in self.listeners:
            for listener in self.listeners[event]:
                listener(*args, **kwargs)


# Create a global event emitter instance
event_emitter = EventEmitter()

api = None
api_task = None

cd_enable_log = os.environ.get("CD_ENABLE_LOG", "false").lower() == "true"
cd_enable_run_log = os.environ.get("CD_ENABLE_RUN_LOG", "false").lower() == "true"
bypass_upload = os.environ.get("CD_BYPASS_UPLOAD", "false").lower() == "true"

logger.info(f"CD_BYPASS_UPLOAD {bypass_upload}")

create_native_run_endpoint = None
status_endpoint = None
file_upload_endpoint = None

def clear_current_prompt(sid):
    prompt_server = server.PromptServer.instance
    to_delete = list(
        streaming_prompt_metadata[sid].running_prompt_ids
    )  # Convert set to list

    logger.info(f"clearing out prompt: {to_delete}")
    for id_to_delete in to_delete:
        delete_func = lambda a: a[1] == id_to_delete
        prompt_server.prompt_queue.delete_queue_item(delete_func)
        logger.info(
            f"deleted prompt: {id_to_delete}, remaining tasks: {prompt_server.prompt_queue.get_tasks_remaining()}"
        )

    streaming_prompt_metadata[sid].running_prompt_ids.clear()


def post_prompt(json_data):
    prompt_server = server.PromptServer.instance
    json_data = prompt_server.trigger_on_prompt(json_data)

    if "number" in json_data:
        number = float(json_data["number"])
    else:
        number = prompt_server.number
        if "front" in json_data:
            if json_data["front"]:
                number = -number

        prompt_server.number += 1

    if "prompt" in json_data:
        prompt = json_data["prompt"]
        valid = execution.validate_prompt(prompt)
        extra_data = {}
        if "extra_data" in json_data:
            extra_data = json_data["extra_data"]

        if "client_id" in json_data:
            extra_data["client_id"] = json_data["client_id"]
        if valid[0]:
            # if the prompt id is provided
            prompt_id = json_data.get("prompt_id") or str(uuid.uuid4())
            outputs_to_execute = valid[2]
            prompt_server.prompt_queue.put(
                (number, prompt_id, prompt, extra_data, outputs_to_execute)
            )
            response = {
                "prompt_id": prompt_id,
                "number": number,
                "node_errors": valid[3],
            }
            return response
        else:
            logger.info("invalid prompt:", valid[1])
            return {"error": valid[1], "node_errors": valid[3]}
    else:
        return {"error": "no prompt", "node_errors": []}


def randomSeed(num_digits=15):
    range_start = 10 ** (num_digits - 1)
    range_end = (10**num_digits) - 1
    return random.randint(range_start, range_end)


def apply_random_seed_to_workflow(workflow_api):
    """
    Applies a random seed to each element in the workflow_api that has a 'seed' input.

    Args:
        workflow_api (dict): The workflow API dictionary to modify.
    """
    for key in workflow_api:
        if "inputs" in workflow_api[key]:
            if "seed" in workflow_api[key]["inputs"]:
                if isinstance(workflow_api[key]["inputs"]["seed"], list):
                    continue
                if workflow_api[key]["class_type"] == "PromptExpansion":
                    workflow_api[key]["inputs"]["seed"] = randomSeed(8)
                    logger.info(
                        f"Applied random seed {workflow_api[key]['inputs']['seed']} to PromptExpansion"
                    )
                    continue
                workflow_api[key]["inputs"]["seed"] = randomSeed()
                logger.info(
                    f"Applied random seed {workflow_api[key]['inputs']['seed']} to {workflow_api[key]['class_type']}"
                )

            if "noise_seed" in workflow_api[key]["inputs"]:
                if workflow_api[key]["class_type"] == "RandomNoise":
                    workflow_api[key]["inputs"]["noise_seed"] = randomSeed()
                    logger.info(
                        f"Applied random noise_seed {workflow_api[key]['inputs']['noise_seed']} to RandomNoise"
                    )
                    continue
                if workflow_api[key]["class_type"] == "KSamplerAdvanced":
                    workflow_api[key]["inputs"]["noise_seed"] = randomSeed()
                    logger.info(
                        f"Applied random noise_seed {workflow_api[key]['inputs']['noise_seed']} to KSamplerAdvanced"
                    )
                    continue
                if workflow_api[key]["class_type"] == "SamplerCustom":
                    workflow_api[key]["inputs"]["noise_seed"] = randomSeed()
                    logger.info(
                        f"Applied random noise_seed {workflow_api[key]['inputs']['noise_seed']} to SamplerCustom"
                    )
                    continue


def apply_inputs_to_workflow(workflow_api: Any, inputs: Any, sid: str = None):
    # Loop through each of the inputs and replace them
    for key, value in workflow_api.items():
        if "inputs" in value:
            # Support websocket
            if sid is not None:
                if value["class_type"] == "ComfyDeployWebscoketImageOutput":
                    value["inputs"]["client_id"] = sid
                if value["class_type"] == "ComfyDeployWebscoketImageInput":
                    value["inputs"]["client_id"] = sid

            if (
                "input_id" in value["inputs"]
                and inputs is not None
                and value["inputs"]["input_id"] in inputs
            ):
                new_value = inputs[value["inputs"]["input_id"]]

                # Lets skip it if its an image
                if isinstance(new_value, Image.Image):
                    continue

                # Backward compactibility
                value["inputs"]["input_id"] = new_value

                # Fix for external text default value
                if (
                    value["class_type"] == "ComfyUIDeployExternalText"
                    or value["class_type"] == "ComfyUIDeployExternalTextAny"
                ):
                    value["inputs"]["default_value"] = new_value

                if value["class_type"] == "ComfyUIDeployExternalCheckpoint":
                    value["inputs"]["default_value"] = new_value

                if value["class_type"] == "ComfyUIDeployExternalImageBatch":
                    value["inputs"]["images"] = new_value

                if value["class_type"] == "ComfyUIDeployExternalLora":
                    value["inputs"]["lora_url"] = new_value

                if value["class_type"] == "ComfyUIDeployExternalSlider":
                    value["inputs"]["default_value"] = new_value

                if value["class_type"] == "ComfyUIDeployExternalBoolean":
                    value["inputs"]["default_value"] = new_value

                if value["class_type"] == "ComfyUIDeployExternalFaceModel":
                    value["inputs"]["face_model_url"] = new_value


def send_prompt(sid: str, inputs: StreamingPrompt):
    # workflow_api = inputs.workflow_api
    workflow_api = copy.deepcopy(inputs.workflow_api)
    workflow = copy.deepcopy(inputs.workflow)

    # Random seed
    apply_random_seed_to_workflow(workflow_api)

    logger.info("getting inputs", inputs.inputs)

    apply_inputs_to_workflow(workflow_api, inputs.inputs, sid=sid)

    logger.info(workflow_api)

    prompt_id = str(uuid.uuid4())

    prompt = {
        "prompt": workflow_api,
        "client_id": sid,  # "comfy_deploy_instance", #api.client_id
        "prompt_id": prompt_id,
        "extra_data": {"extra_pnginfo": {"workflow": workflow}},
    }

    try:
        res = post_prompt(prompt)
        inputs.running_prompt_ids.add(prompt_id)
        prompt_metadata[prompt_id] = SimplePrompt(
            status_endpoint=inputs.status_endpoint,
            file_upload_endpoint=inputs.file_upload_endpoint,
            workflow_api=workflow_api,
            is_realtime=True,
        )
    except Exception as e:
        error_type = type(e).__name__
        stack_trace_short = traceback.format_exc().strip().split("\n")[-2]
        stack_trace = traceback.format_exc().strip()
        logger.info(f"error: {error_type}, {e}")
        logger.info(f"stack trace: {stack_trace_short}")


<<<<<<< HEAD
=======
    # # Add custom logic here
    # if 'prompt_id' in response:
    #     prompt_id = response['prompt_id']
    #     if prompt_id in prompt_metadata:
    #         metadata = prompt_metadata[prompt_id]
            
    #         # Add additional information to the response
    #         response['status_endpoint'] = metadata.status_endpoint
    #         response['file_upload_endpoint'] = metadata.file_upload_endpoint
    
    return response


>>>>>>> f812d9d6
@server.PromptServer.instance.routes.post("/comfyui-deploy/run")
async def comfy_deploy_run(request):
    # Extract the bearer token from the Authorization header
    data = await request.json()
<<<<<<< HEAD

=======
    
    client_id = data.get("client_id")
    # We proxy the request to Comfy Deploy, this is a native run
    if "is_native_run" in data:
        async with aiohttp.ClientSession() as session:
            pprint(data)
            # headers = request.headers.copy()
            # headers['Content-Type'] = 'application/json'
            async with session.post(data.get("native_run_api_endpoint"), json=data, headers={
                'Content-Type': 'application/json',
                'Authorization': request.headers.get('Authorization')
            }) as response:
                data = await response.json()
                print(data)
    
>>>>>>> f812d9d6
    if "cd_token" in data:
        token = data["cd_token"]
    else:
        auth_header = request.headers.get("Authorization")
        token = None
        if auth_header:
            parts = auth_header.split()
            if len(parts) == 2 and parts[0].lower() == "bearer":
                token = parts[1]

    # In older version, we use workflow_api, but this has inputs already swapped in nextjs frontend, which is tricky
    workflow_api = data.get("workflow_api_raw")
    # The prompt id generated from comfy deploy, can be None
    prompt_id = data.get("prompt_id")
    inputs = data.get("inputs")
    gpu_event_id = data.get("gpu_event_id", None)
    workflow = data.get("workflow")

    # Now it handles directly in here
    apply_random_seed_to_workflow(workflow_api)
    apply_inputs_to_workflow(workflow_api, inputs)

    prompt = {
        "prompt": workflow_api,
<<<<<<< HEAD
        "client_id": "comfy_deploy_instance",  # api.client_id
=======
        "client_id": "comfy_deploy_instance" if client_id is None else client_id,
>>>>>>> f812d9d6
        "prompt_id": prompt_id,
        "extra_data": {"extra_pnginfo": {"workflow": workflow}},
    }

    prompt_metadata[prompt_id] = SimplePrompt(
        status_endpoint=data.get("status_endpoint"),
        file_upload_endpoint=data.get("file_upload_endpoint"),
        workflow_api=workflow_api,
        token=token,
        gpu_event_id=gpu_event_id,
    )

    try:
        res = post_prompt(prompt)
    except Exception as e:
        error_type = type(e).__name__
        stack_trace_short = traceback.format_exc().strip().split("\n")[-2]
        stack_trace = traceback.format_exc().strip()
        logger.info(f"error: {error_type}, {e}")
        logger.info(f"stack trace: {stack_trace_short}")
        await update_run_with_output(
            prompt_id,
            {"error": {"error_type": error_type, "stack_trace": stack_trace}},
            gpu_event_id=gpu_event_id,
        )
        # When there are critical errors, the prompt is actually not run
        await update_run(prompt_id, Status.FAILED)
        return web.Response(
            status=500, reason=f"{error_type}: {e}, {stack_trace_short}"
        )

    status = 200

    if (
        "node_errors" in res
        and res["node_errors"] is not None
        and len(res["node_errors"]) > 0
    ):
        # Even tho there are node_errors it can still be run
        status = 400
        await update_run_with_output(
            prompt_id, {"error": {**res}}, gpu_event_id=gpu_event_id
        )

        # When there are critical errors, the prompt is actually not run
        if "error" in res:
            await update_run(prompt_id, Status.FAILED)

    return web.json_response(res, status=status)


async def stream_prompt(data, token):
    # In older version, we use workflow_api, but this has inputs already swapped in nextjs frontend, which is tricky
    workflow_api = data.get("workflow_api_raw")
    # The prompt id generated from comfy deploy, can be None
    prompt_id = data.get("prompt_id")
    inputs = data.get("inputs")
    workflow = data.get("workflow")

    # Now it handles directly in here
    apply_random_seed_to_workflow(workflow_api)
    apply_inputs_to_workflow(workflow_api, inputs)

    prompt = {
        "prompt": workflow_api,
        "client_id": "comfy_deploy_instance",  # api.client_id
        "prompt_id": prompt_id,
        "extra_data": {"extra_pnginfo": {"workflow": workflow}},
    }

    prompt_metadata[prompt_id] = SimplePrompt(
        status_endpoint=data.get("status_endpoint"),
        file_upload_endpoint=data.get("file_upload_endpoint"),
        workflow_api=workflow_api,
        token=token,
    )

    # log('info', "Begin prompt", prompt=prompt)

    try:
        res = post_prompt(prompt)
    except Exception as e:
        error_type = type(e).__name__
        stack_trace_short = traceback.format_exc().strip().split("\n")[-2]
        stack_trace = traceback.format_exc().strip()
        logger.info(f"error: {error_type}, {e}")
        logger.info(f"stack trace: {stack_trace_short}")
        await update_run_with_output(
            prompt_id, {"error": {"error_type": error_type, "stack_trace": stack_trace}}
        )
        # When there are critical errors, the prompt is actually not run
        await update_run(prompt_id, Status.FAILED)
        # return web.Response(status=500, reason=f"{error_type}: {e}, {stack_trace_short}")
        # raise Exception("Prompt failed")

    status = 200

    if (
        "node_errors" in res
        and res["node_errors"] is not None
        and len(res["node_errors"]) > 0
    ):
        # Even tho there are node_errors it can still be run
        status = 400
        await update_run_with_output(prompt_id, {"error": {**res}})

        # When there are critical errors, the prompt is actually not run
        if "error" in res:
            await update_run(prompt_id, Status.FAILED)
            # raise Exception("Prompt failed")

    return res
    # return web.json_response(res, status=status)


comfy_message_queues: Dict[str, asyncio.Queue] = {}


@server.PromptServer.instance.routes.post("/comfyui-deploy/run/streaming")
async def stream_response(request):
    response = web.StreamResponse(
        status=200, reason="OK", headers={"Content-Type": "text/event-stream"}
    )
    await response.prepare(request)

    # Extract the bearer token from the Authorization header
    auth_header = request.headers.get("Authorization")
    token = None
    if auth_header:
        parts = auth_header.split()
        if len(parts) == 2 and parts[0].lower() == "bearer":
            token = parts[1]

    pending = True
    data = await request.json()

    prompt_id = data.get("prompt_id")
    comfy_message_queues[prompt_id] = asyncio.Queue()

    with log_span("Streaming Run"):
        log("info", "Streaming prompt")

        try:
            result = await stream_prompt(data=data, token=token)
            await response.write(
                f"event: event_update\ndata: {json.dumps(result)}\n\n".encode("utf-8")
            )
            # await response.write(.encode('utf-8'))
            await response.drain()  # Ensure the buffer is flushed

            while pending:
                if prompt_id in comfy_message_queues:
                    if not comfy_message_queues[prompt_id].empty():
                        data = await comfy_message_queues[prompt_id].get()

                        # log('info', data["event"], data=json.dumps(data))
                        # logger.info("listener", data)
                        await response.write(
                            f"event: event_update\ndata: {json.dumps(data)}\n\n".encode(
                                "utf-8"
                            )
                        )
                        await response.drain()  # Ensure the buffer is flushed

                        if data["event"] == "status":
                            if data["data"]["status"] in (
                                Status.FAILED.value,
                                Status.SUCCESS.value,
                            ):
                                pending = False

                await asyncio.sleep(0.1)  # Adjust the sleep duration as needed
        except asyncio.CancelledError:
            log("info", "Streaming was cancelled")
            raise
        except Exception as e:
            log("error", "Streaming error", error=e)
        finally:
            # event_emitter.off("send_json", task)
            await response.write_eof()
            comfy_message_queues.pop(prompt_id, None)
            return response


def get_comfyui_path_from_file_path(file_path):
    file_path_parts = file_path.split("\\")

    if file_path_parts[0] == "input":
        logger.info("matching input")
        file_path = os.path.join(
            folder_paths.get_directory_by_type("input"), *file_path_parts[1:]
        )
    elif file_path_parts[0] == "models":
        logger.info("matching models")
        file_path = folder_paths.get_full_path(
            file_path_parts[1], os.path.join(*file_path_parts[2:])
        )

    logger.info(file_path)

    return file_path


# Form ComfyUI Manager
async def compute_sha256_checksum(filepath):
    logger.info("computing sha256 checksum")
    chunk_size = 1024 * 256  # Example: 256KB
    filepath = get_comfyui_path_from_file_path(filepath)
    """Compute the SHA256 checksum of a file, in chunks, asynchronously"""
    sha256 = hashlib.sha256()
    async with aiofiles.open(filepath, "rb") as f:
        while True:
            chunk = await f.read(chunk_size)
            if not chunk:
                break
            sha256.update(chunk)
    return sha256.hexdigest()


@server.PromptServer.instance.routes.get("/comfyui-deploy/models")
async def get_installed_models(request):
    # Directly return the list of paths as JSON
    new_dict = {}
    for key, value in folder_paths.folder_names_and_paths.items():
        # Convert set to list for JSON compatibility
        # for path in value[0]:
        file_list = folder_paths.get_filename_list(key)
        value_json_compatible = (value[0], list(value[1]), file_list)
        new_dict[key] = value_json_compatible
    # logger.info(new_dict)
    return web.json_response(new_dict)


# This is start uploading the files to Comfy Deploy
@server.PromptServer.instance.routes.post("/comfyui-deploy/upload-file")
async def upload_file_endpoint(request):
    data = await request.json()

    file_path = data.get("file_path")

    logger.info("Original file path", file_path)

    file_path = get_comfyui_path_from_file_path(file_path)

    # return web.json_response({
    #     "error": f"File not uploaded"
    # }, status=500)

    token = data.get("token")
    get_url = data.get("url")

    try:
        base = folder_paths.base_path
        file_path = os.path.join(base, file_path)

        if os.path.exists(file_path):
            file_size = os.path.getsize(file_path)
            file_extension = os.path.splitext(file_path)[1]

            if file_extension in [".jpg", ".jpeg"]:
                file_type = "image/jpeg"
            elif file_extension == ".png":
                file_type = "image/png"
            elif file_extension == ".webp":
                file_type = "image/webp"
            else:
                file_type = (
                    "application/octet-stream"  # Default to binary file type if unknown
                )
        else:
            return web.json_response(
                {"error": f"File not found: {file_path}"}, status=404
            )

    except Exception as e:
        return web.json_response({"error": str(e)}, status=500)

    if get_url:
        try:
            headers = {"Authorization": f"Bearer {token}"}
            params = {"file_size": file_size, "type": file_type}
            response = await async_request_with_retry(
                "GET", get_url, params=params, headers=headers
            )
            if response.status == 200:
                content = await response.json()
                upload_url = content["upload_url"]

                with open(file_path, "rb") as f:
                    headers = {
                        "Content-Type": file_type,
                        # "Content-Length": str(file_size)
                    }
                    if content.get("include_acl") is True:
                        headers["x-amz-acl"] = "public-read"
                    upload_response = await async_request_with_retry(
                        "PUT", upload_url, data=f, headers=headers
                    )
                    if upload_response.status == 200:
                        return web.json_response(
                            {
                                "message": "File uploaded successfully",
                                "download_url": content["download_url"],
                            }
                        )
                    else:
                        return web.json_response(
                            {
                                "error": f"Failed to upload file to {upload_url}. Status code: {upload_response.status}"
                            },
                            status=upload_response.status,
                        )
            else:
                return web.json_response(
                    {
                        "error": f"Failed to fetch data from {get_url}. Status code: {response.status}"
                    },
                    status=response.status,
                )
        except Exception as e:
            return web.json_response(
                {
                    "error": f"An error occurred while fetching data from {get_url}: {str(e)}"
                },
                status=500,
            )

    return web.json_response({"error": f"File not uploaded"}, status=500)


script_dir = os.path.dirname(os.path.abspath(__file__))
# Assuming the cache file is stored in the same directory as this script
CACHE_FILE_PATH = script_dir + "/file-hash-cache.json"

# Global in-memory cache
file_hash_cache = {}


# Load cache from disk at startup
def load_cache():
    global file_hash_cache
    try:
        with open(CACHE_FILE_PATH, "r") as cache_file:
            file_hash_cache = json.load(cache_file)
    except (FileNotFoundError, json.JSONDecodeError):
        file_hash_cache = {}


# Save cache to disk
def save_cache():
    with open(CACHE_FILE_PATH, "w") as cache_file:
        json.dump(file_hash_cache, cache_file)


# Initialize cache on application start
load_cache()


@server.PromptServer.instance.routes.get("/comfyui-deploy/get-file-hash")
async def get_file_hash(request):
    file_path = request.rel_url.query.get("file_path", "")

    if not file_path:
        return web.json_response({"error": "file_path is required"}, status=400)

    try:
        base = folder_paths.base_path
        full_file_path = os.path.join(base, file_path)

        # Check if the file hash is in the cache
        if full_file_path in file_hash_cache:
            file_hash = file_hash_cache[full_file_path]
        else:
            start_time = time.time()
            file_hash = await compute_sha256_checksum(full_file_path)
            end_time = time.time()
            elapsed_time = end_time - start_time
            logger.info(f"Cache miss -> Execution time: {elapsed_time} seconds")

            # Update the in-memory cache
            file_hash_cache[full_file_path] = file_hash

            save_cache()

        return web.json_response({"file_hash": file_hash})
    except Exception as e:
        return web.json_response({"error": str(e)}, status=500)


async def update_realtime_run_status(
    realtime_id: str,
    status_endpoint: str,
    status: Status,
    gpu_event_id: str | None = None,
):
    body = {
        "run_id": realtime_id,
        "status": status.value,
        "gpu_event_id": gpu_event_id,
    }
    if status_endpoint is None:
        return
    # requests.post(status_endpoint, json=body)
    await async_request_with_retry("POST", status_endpoint, json=body)


@server.PromptServer.instance.routes.get("/comfyui-deploy/ws")
async def websocket_handler(request):
    ws = web.WebSocketResponse()
    await ws.prepare(request)
    sid = request.rel_url.query.get("clientId", "")
    if sid:
        # Reusing existing session, remove old
        sockets.pop(sid, None)
    else:
        sid = uuid.uuid4().hex

    sockets[sid] = ws

    auth_token = request.rel_url.query.get("token", None)
    get_workflow_endpoint_url = request.rel_url.query.get("workflow_endpoint", None)
    realtime_id = request.rel_url.query.get("realtime_id", None)
    status_endpoint = request.rel_url.query.get("status_endpoint", None)

    if auth_token is not None and get_workflow_endpoint_url is not None:
        headers = {"Authorization": f"Bearer {auth_token}"}
        response = await async_request_with_retry(
            "GET", get_workflow_endpoint_url, headers=headers
        )
        if response.status == 200:
            workflow = await response.json()

            logger.info(f"Loaded workflow version ${workflow['version']}")

            streaming_prompt_metadata[sid] = StreamingPrompt(
                workflow_api=workflow["workflow_api"],
                auth_token=auth_token,
                inputs={},
                status_endpoint=status_endpoint,
                file_upload_endpoint=request.rel_url.query.get(
                    "file_upload_endpoint", None
                ),
                workflow=workflow["workflow"],
            )

            await update_realtime_run_status(
                realtime_id, status_endpoint, Status.RUNNING
            )
            # await send("workflow_api", workflow_api, sid)
        else:
            error_message = await response.text()
            logger.info(
                f"Failed to fetch workflow endpoint. Status: {response.status}, Error: {error_message}"
            )
            # await send("error", {"message": error_message}, sid)

    try:
        # Send initial state to the new client
        await send("status", {"sid": sid}, sid)

        # Make sure when its connected via client, the full log is not being sent
        if cd_enable_log and get_workflow_endpoint_url is None:
            await send_first_time_log(sid)

        async for msg in ws:
            if msg.type == aiohttp.WSMsgType.TEXT:
                try:
                    data = json.loads(msg.data)
                    logger.info(data)
                    event_type = data.get("event")
                    if event_type == "input":
                        logger.info(f"Got input: ${data.get('inputs')}")
                        input = data.get("inputs")
                        streaming_prompt_metadata[sid].inputs.update(input)
                    elif event_type == "queue_prompt":
                        clear_current_prompt(sid)
                        send_prompt(sid, streaming_prompt_metadata[sid])
                    else:
                        # Handle other event types
                        pass
                except json.JSONDecodeError:
                    logger.info("Failed to decode JSON from message")

            if msg.type == aiohttp.WSMsgType.BINARY:
                data = msg.data
                (event_type,) = struct.unpack("<I", data[:4])
                if event_type == 0:  # Image input
                    (image_type_code,) = struct.unpack("<I", data[4:8])
                    input_id_bytes = data[
                        8:32
                    ]  # Extract the next 24 bytes for the input ID
                    input_id = input_id_bytes.decode(
                        "ascii"
                    ).strip()  # Decode the input ID from ASCII
                    logger.info(event_type)
                    logger.info(image_type_code)
                    logger.info(input_id)
                    image_data = data[32:]  # The rest is the image data
                    if image_type_code == 1:
                        image_type = "JPEG"
                    elif image_type_code == 2:
                        image_type = "PNG"
                    elif image_type_code == 3:
                        image_type = "WEBP"
                    else:
                        logger.info(f"Unknown image type code: ${image_type_code}")
                        return
                    image = Image.open(BytesIO(image_data))
                    # Check if the input ID already exists and replace the input with the new one
                    if input_id in streaming_prompt_metadata[sid].inputs:
                        # If the input exists, we assume it's an image and attempt to close it to free resources
                        try:
                            existing_image = streaming_prompt_metadata[sid].inputs[
                                input_id
                            ]
                            if hasattr(existing_image, "close"):
                                existing_image.close()
                        except Exception as e:
                            logger.info(
                                f"Error closing previous image for input ID {input_id}: {e}"
                            )
                    streaming_prompt_metadata[sid].inputs[input_id] = image
                    # clear_current_prompt(sid)
                    # send_prompt(sid, streaming_prompt_metadata[sid])
                    logger.info(
                        f"Received {image_type} image of size {image.size} with input ID {input_id}"
                    )

            if msg.type == aiohttp.WSMsgType.ERROR:
                logger.info("ws connection closed with exception %s" % ws.exception())
    finally:
        sockets.pop(sid, None)

        if realtime_id is not None:
            await update_realtime_run_status(
                realtime_id, status_endpoint, Status.SUCCESS
            )
    return ws


@server.PromptServer.instance.routes.get("/comfyui-deploy/check-status")
async def comfy_deploy_check_status(request):
    prompt_id = request.rel_url.query.get("prompt_id", None)
    if prompt_id in prompt_metadata:
        return web.json_response({"status": prompt_metadata[prompt_id].status.value})
    else:
        return web.json_response({"message": "prompt_id not found"})


@server.PromptServer.instance.routes.get("/comfyui-deploy/check-ws-status")
async def comfy_deploy_check_ws_status(request):
    client_id = request.rel_url.query.get("client_id", None)
    if client_id in streaming_prompt_metadata:
        remaining_queue = 0  # Initialize remaining queue count
        for prompt_id in streaming_prompt_metadata[client_id].running_prompt_ids:
            prompt_status = prompt_metadata[prompt_id].status
            if prompt_status not in [Status.FAILED, Status.SUCCESS]:
                remaining_queue += 1  # Increment for each prompt still running
        return web.json_response({"remaining_queue": remaining_queue})
    else:
        return web.json_response({"message": "client_id not found"}, status=404)


async def send(event, data, sid=None):
    try:
        # message = {"event": event, "data": data}
        if sid:
            ws = sockets.get(sid)
            if (
                ws != None and not ws.closed
            ):  # Check if the WebSocket connection is open and not closing
                await ws.send_json({"event": event, "data": data})
        else:
            for ws in sockets.values():
                if (
                    not ws.closed
                ):  # Check if the WebSocket connection is open and not closing
                    await ws.send_json({"event": event, "data": data})
    except Exception as e:
        logger.info(f"Exception: {e}")
        traceback.print_exc()


@server.PromptServer.instance.routes.get("/comfydeploy/{tail:.*}")
@server.PromptServer.instance.routes.post("/comfydeploy/{tail:.*}")
async def proxy_to_comfydeploy(request):
    # Get the base URL
    base_url = f'https://www.comfydeploy.com/{request.match_info["tail"]}'

    # Get all query parameters
    query_params = request.query_string

    # Construct the full target URL with query parameters
    target_url = f"{base_url}?{query_params}" if query_params else base_url

    # print(f"Proxying request to: {target_url}")

    try:
        # Create a new ClientSession for each request
        async with ClientSession() as client_session:
            # Forward the request
            client_req = await client_session.request(
                method=request.method,
                url=target_url,
                headers={
                    k: v
                    for k, v in request.headers.items()
                    if k.lower() not in ("host", "content-length")
                },
                data=await request.read(),
                allow_redirects=False,
            )

            # Read the entire response content
            content = await client_req.read()

            # Try to decode the content as JSON
            try:
                json_data = json.loads(content)
                # If successful, return a JSON response
                return web.json_response(json_data, status=client_req.status)
            except json.JSONDecodeError:
                # If it's not valid JSON, return the content as-is
                return web.Response(
                    body=content, status=client_req.status, headers=client_req.headers
                )

    except ClientError as e:
        print(f"Client error occurred while proxying request: {str(e)}")
        return web.Response(status=502, text=f"Bad Gateway: {str(e)}")
    except Exception as e:
        print(f"Error occurred while proxying request: {str(e)}")
        return web.Response(status=500, text=f"Internal Server Error: {str(e)}")


prompt_server = server.PromptServer.instance
send_json = prompt_server.send_json


async def send_json_override(self, event, data, sid=None):
    # logger.info("INTERNAL:", event, data, sid)
    prompt_id = data.get("prompt_id")

    target_sid = sid
    if target_sid == "comfy_deploy_instance":
        target_sid = None

    # now we send everything
    await asyncio.wait(
        [
            asyncio.create_task(send(event, data, sid=target_sid)),
            asyncio.create_task(self.send_json_original(event, data, sid)),
        ]
    )

    if prompt_id in comfy_message_queues:
        comfy_message_queues[prompt_id].put_nowait({"event": event, "data": data})

    asyncio.create_task(update_run_ws_event(prompt_id, event, data))
    # event_emitter.emit("send_json", {
    #     "event": event,
    #     "data": data
    # })

    if event == "execution_start":
        await update_run(prompt_id, Status.RUNNING)

        if prompt_id in prompt_metadata:
            prompt_metadata[prompt_id].start_time = time.perf_counter()

    # the last executing event is none, then the workflow is finished
    if event == "executing" and data.get("node") is None:
        mark_prompt_done(prompt_id=prompt_id)
        if not have_pending_upload(prompt_id):
            await update_run(prompt_id, Status.SUCCESS)
            if prompt_id in prompt_metadata:
                current_time = time.perf_counter()
                if prompt_metadata[prompt_id].start_time is not None:
                    elapsed_time = current_time - prompt_metadata[prompt_id].start_time
                    logger.info(f"Elapsed time: {elapsed_time} seconds")
                    await send(
                        "elapsed_time",
                        {"prompt_id": prompt_id, "elapsed_time": elapsed_time},
                        sid=sid,
                    )

    if event == "executing" and data.get("node") is not None:
        node = data.get("node")

        if prompt_id in prompt_metadata:
            # if 'progress' not in prompt_metadata[prompt_id]:
            #     prompt_metadata[prompt_id]["progress"] = set()

            prompt_metadata[prompt_id].progress.add(node)
            calculated_progress = len(prompt_metadata[prompt_id].progress) / len(
                prompt_metadata[prompt_id].workflow_api
            )
            calculated_progress = round(calculated_progress, 2)
            # logger.info("calculated_progress", calculated_progress)

            if (
                prompt_metadata[prompt_id].last_updated_node is not None
                and prompt_metadata[prompt_id].last_updated_node == node
            ):
                return
            prompt_metadata[prompt_id].last_updated_node = node
            class_type = prompt_metadata[prompt_id].workflow_api[node]["class_type"]
            logger.info(f"At: {calculated_progress * 100}% - {class_type}")
            await send(
                "live_status",
                {
                    "prompt_id": prompt_id,
                    "current_node": class_type,
                    "progress": calculated_progress,
                },
                sid=sid,
            )
            await update_run_live_status(
                prompt_id, "Executing " + class_type, calculated_progress
            )

    if event == "execution_cached" and data.get("nodes") is not None:
        if prompt_id in prompt_metadata:
            # if 'progress' not in prompt_metadata[prompt_id]:
            #     prompt_metadata[prompt_id].progress = set()

            if "nodes" in data:
                for node in data.get("nodes", []):
                    prompt_metadata[prompt_id].progress.add(node)
            # prompt_metadata[prompt_id]["progress"].update(data.get('nodes'))

    if event == "execution_error":
        # Careful this might not be fully awaited.
        await update_run_with_output(prompt_id, data)
        await update_run(prompt_id, Status.FAILED)
        # await update_run_with_output(prompt_id, data)

    if event == "executed" and "node" in data and "output" in data:
        node_meta = None
        if prompt_id in prompt_metadata:
            node = data.get("node")
            class_type = prompt_metadata[prompt_id].workflow_api[node]["class_type"]
            logger.info(f"Executed {class_type} {data}")
            node_meta = {
                "node_id": node,
                "node_class": class_type,
            }
            if class_type == "PreviewImage":
                logger.info("Skipping preview image")
                return
        else:
            logger.info(f"Executed {data}")

        await update_run_with_output(
            prompt_id, data.get("output"), node_id=data.get("node"), node_meta=node_meta
        )
        # await update_run_with_output(prompt_id, data.get('output'), node_id=data.get('node'))
        # update_run_with_output(prompt_id, data.get('output'))


# Global variable to keep track of the last read line number
last_read_line_number = 0


async def update_run_live_status(prompt_id, live_status, calculated_progress: float):
    if prompt_id not in prompt_metadata:
        return

    if prompt_metadata[prompt_id].is_realtime is True:
        return

    status_endpoint = prompt_metadata[prompt_id].status_endpoint
    token = prompt_metadata[prompt_id].token
    gpu_event_id = prompt_metadata[prompt_id].gpu_event_id or None
    if status_endpoint is None:
        return

    body = {
        "run_id": prompt_id,
        "live_status": live_status,
        "progress": calculated_progress,
        "gpu_event_id": gpu_event_id,
    }

    if prompt_id in comfy_message_queues:
        comfy_message_queues[prompt_id].put_nowait(
            {
                "event": "live_status",
                "data": {
                    "prompt_id": prompt_id,
                    "live_status": live_status,
                    "progress": calculated_progress,
                },
            }
        )

    await async_request_with_retry("POST", status_endpoint, token=token, json=body)


async def update_run_ws_event(prompt_id: str, event: str, data: dict):
    if prompt_id not in prompt_metadata:
        return

    # print("update_run_ws_event", prompt_id, event, data)
    status_endpoint = prompt_metadata[prompt_id].status_endpoint

    if status_endpoint is None:
        return

    token = prompt_metadata[prompt_id].token
    gpu_event_id = prompt_metadata[prompt_id].gpu_event_id or None

    body = {
        "run_id": prompt_id,
        "ws_event": {
            "event": event,
            "data": data,
            "gpu_event_id": gpu_event_id,
        },
    }
    await async_request_with_retry("POST", status_endpoint, token=token, json=body)


async def update_run(prompt_id: str, status: Status):
    global last_read_line_number

    if prompt_id not in prompt_metadata:
        return

    # if prompt_metadata[prompt_id].start_time is None and status == Status.RUNNING:
    # if its realtime prompt we need to skip that.
    if prompt_metadata[prompt_id].is_realtime is True:
        prompt_metadata[prompt_id].status = status
        return

    if prompt_metadata[prompt_id].status != status:
        # when the status is already failed, we don't want to update it to success
        if prompt_metadata[prompt_id].status is Status.FAILED:
            return

        status_endpoint = prompt_metadata[prompt_id].status_endpoint
        gpu_event_id = prompt_metadata[prompt_id].gpu_event_id or None

        body = {
            "run_id": prompt_id,
            "status": status.value,
            "gpu_event_id": gpu_event_id,
        }
        logger.info(f"Status: {status.value}")

        try:
            # requests.post(status_endpoint, json=body)
            if status_endpoint is not None:
                token = prompt_metadata[prompt_id].token
                await async_request_with_retry(
                    "POST", status_endpoint, token=token, json=body
                )

            if (
                (status_endpoint is not None)
                and cd_enable_run_log
                and (status == Status.SUCCESS or status == Status.FAILED)
            ):
                try:
                    with open(comfyui_file_path, "r") as log_file:
                        # log_data = log_file.read()
                        # Move to the last read line
                        all_log_data = log_file.read()  # Read all log data
                        # logger.info("All log data before skipping: ")  # Log all data before skipping
                        log_file.seek(0)  # Reset file pointer to the beginning

                        for _ in range(last_read_line_number):
                            next(log_file)
                        log_data = log_file.read()
                        # Update the last read line number
                        last_read_line_number += log_data.count("\n")
                        # logger.info("last_read_line_number", last_read_line_number)
                        # logger.info("log_data", log_data)
                        # logger.info("log_data.count(n)", log_data.count('\n'))

                        body = {
                            "run_id": prompt_id,
                            "log_data": [
                                {
                                    "logs": log_data,
                                    # "timestamp": time.time(),
                                }
                            ],
                            "gpu_event_id": gpu_event_id,
                        }

                        await async_request_with_retry(
                            "POST", status_endpoint, token=token, json=body
                        )
                        # requests.post(status_endpoint, json=body)
                except Exception as log_error:
                    logger.info(f"Error reading log file: {log_error}")

        except Exception as e:
            error_type = type(e).__name__
            stack_trace = traceback.format_exc().strip()
            logger.info(f"Error occurred while updating run: {e} {stack_trace}")
        finally:
            prompt_metadata[prompt_id].status = status
            if prompt_id in comfy_message_queues:
                comfy_message_queues[prompt_id].put_nowait(
                    {
                        "event": "status",
                        "data": {
                            "prompt_id": prompt_id,
                            "status": status.value,
                        },
                    }
                )


async def file_sender(file_object, chunk_size):
    while True:
        chunk = await file_object.read(chunk_size)
        if not chunk:
            break
        yield chunk


chunk_size = 1024 * 1024  # 1MB chunks, adjust as needed


async def upload_with_retry(
    session, url, headers, data, max_retries=3, initial_delay=1
):
    start_time = time.time()  # Start timing here
    for attempt in range(max_retries):
        try:
            async with session.put(url, headers=headers, data=data) as response:
                upload_duration = time.time() - start_time
                logger.info(
                    f"Upload attempt {attempt + 1} completed in {upload_duration:.2f} seconds"
                )
                logger.info(f"Upload response status: {response.status}")

                response.raise_for_status()  # This will raise an exception for 4xx and 5xx status codes

                response_text = await response.text()
                logger.info(f"Response body: {response_text[:1000]}...")

                logger.info("Upload successful")
                return response  # Successful upload, exit the retry loop

        except (ClientError, ClientResponseError) as e:
            logger.error(f"Upload attempt {attempt + 1} failed: {str(e)}")
            if attempt < max_retries - 1:  # If it's not the last attempt
                delay = initial_delay * (2**attempt)  # Exponential backoff
                logger.info(f"Retrying in {delay} seconds...")
                await asyncio.sleep(delay)
            else:
                logger.error("Max retries reached. Upload failed.")
                raise  # Re-raise the last exception if all retries are exhausted
        except Exception as e:
            logger.error(f"Unexpected error during upload: {str(e)}")
            logger.error(traceback.format_exc())
            raise  # Re-raise unexpected exceptions immediately


async def upload_file(
    prompt_id,
    filename,
    subfolder=None,
    content_type="image/png",
    type="output",
    item=None,
):
    """
    Uploads file to S3 bucket using S3 client object
    :return: None
    """
    filename, output_dir = folder_paths.annotated_filepath(filename)

    # validation for security: prevent accessing arbitrary path
    if filename[0] == "/" or ".." in filename:
        return

    if output_dir is None:
        output_dir = folder_paths.get_directory_by_type(type)

    if output_dir is None:
        logger.info(f"{filename} Upload failed: output_dir is None")
        return

    if subfolder != None:
        full_output_dir = os.path.join(output_dir, subfolder)
        if (
            os.path.commonpath((os.path.abspath(full_output_dir), output_dir))
            != output_dir
        ):
            return
        output_dir = full_output_dir

    filename = os.path.basename(filename)
    file = os.path.join(output_dir, filename)

    logger.info(f"Uploading file {file}")

    file_upload_endpoint = prompt_metadata[prompt_id].file_upload_endpoint
    token = prompt_metadata[prompt_id].token
    filename = quote(filename)
    prompt_id = quote(prompt_id)
    content_type = quote(content_type)

    target_url = f"{file_upload_endpoint}?file_name={filename}&run_id={prompt_id}&type={content_type}&version=v2"

    start_time = time.time()  # Start timing here
    logger.info(f"Target URL: {target_url}")
    result = await async_request_with_retry(
        "GET", target_url, disable_timeout=True, token=token
    )
    end_time = time.time()  # End timing after the request is complete
    logger.info(
        "Time taken for getting file upload endpoint: {:.2f} seconds".format(
            end_time - start_time
        )
    )
    ok = await result.json()

    logger.info(f"Result: {ok}")

    async with aiofiles.open(file, "rb") as f:
        data = await f.read()
        size = str(len(data))
        # logger.info(f"Image size: {size}")

        start_time = time.time()  # Start timing here
        headers = {
            "Content-Type": content_type,
            "Content-Length": size,
        }

        logger.info(headers)

        if ok.get("include_acl") is True:
            headers["x-amz-acl"] = "public-read"

        # response = requests.put(ok.get("url"), headers=headers, data=data)
        # response = await async_request_with_retry('PUT', ok.get("url"), headers=headers, data=data)
        # logger.info(f"Upload file response status: {response.status}, status text: {response.reason}")

        async with aiohttp.ClientSession() as session:
            try:
                response = await upload_with_retry(
                    session, ok.get("url"), headers, data
                )
                # Process successful response...
            except Exception as e:
                # Handle final failure...
                logger.error(f"Upload ultimately failed: {str(e)}")

        end_time = time.time()  # End timing after the request is complete
        logger.info("Upload time: {:.2f} seconds".format(end_time - start_time))

    if item is not None:
        file_download_url = ok.get("download_url")
        if file_download_url is not None:
            item["url"] = file_download_url
        item["upload_duration"] = end_time - start_time
        if ok.get("is_public") is not None:
            item["is_public"] = ok.get("is_public")


def have_pending_upload(prompt_id):
    if (
        prompt_id in prompt_metadata
        and len(prompt_metadata[prompt_id].uploading_nodes) > 0
    ):
        logger.info(
            f"Have pending upload {len(prompt_metadata[prompt_id].uploading_nodes)}"
        )
        return True

    logger.info("No pending upload")
    return False


def mark_prompt_done(prompt_id):
    """
    Mark the prompt as done in the prompt metadata.

    Args:
        prompt_id (str): The ID of the prompt to mark as done.
    """
    if prompt_id in prompt_metadata:
        prompt_metadata[prompt_id].done = True
        logger.info("Prompt done")


def is_prompt_done(prompt_id: str):
    """
    Check if the prompt with the given ID is marked as done.

    Args:
        prompt_id (str): The ID of the prompt to check.

    Returns:
        bool: True if the prompt is marked as done, False otherwise.
    """
    if prompt_id in prompt_metadata and prompt_metadata[prompt_id].done is True:
        return True

    return False


# Use to handle upload error and send back to ComfyDeploy
async def handle_error(prompt_id, data, e: Exception):
    error_type = type(e).__name__
    stack_trace = traceback.format_exc().strip()
    body = {
        "run_id": prompt_id,
        "output_data": {
            "error": {"type": error_type, "message": str(e), "stack_trace": stack_trace}
        },
    }
    await update_file_status(prompt_id, data, False, have_error=True)
    logger.info(body)
    logger.info(f"Error occurred while uploading file: {e}")


# Mark the current prompt requires upload, and block it from being marked as success
async def update_file_status(
    prompt_id: str, data, uploading, have_error=False, node_id=None
):
    # if 'uploading_nodes' not in prompt_metadata[prompt_id]:
    #     prompt_metadata[prompt_id]['uploading_nodes'] = set()

    if node_id is not None:
        if uploading:
            prompt_metadata[prompt_id].uploading_nodes.add(node_id)
        else:
            prompt_metadata[prompt_id].uploading_nodes.discard(node_id)

    logger.info(f"Remaining uploads: {prompt_metadata[prompt_id].uploading_nodes}")
    # Update the remote status

    if have_error:
        await update_run(prompt_id, Status.FAILED)
        await send(
            "failed",
            {
                "prompt_id": prompt_id,
            },
        )
        return

    # if there are still nodes that are uploading, then we set the status to uploading
    if uploading:
        if prompt_metadata[prompt_id].status != Status.UPLOADING:
            await update_run(prompt_id, Status.UPLOADING)
            await send(
                "uploading",
                {
                    "prompt_id": prompt_id,
                },
            )

    # if there are no nodes that are uploading, then we set the status to success
    elif (
        not uploading
        and not have_pending_upload(prompt_id)
        and is_prompt_done(prompt_id=prompt_id)
    ):
        await update_run(prompt_id, Status.SUCCESS)
        # logger.info("Status: SUCCUSS")
        await send(
            "success",
            {
                "prompt_id": prompt_id,
            },
        )


async def handle_upload(
    prompt_id: str, data, key: str, content_type_key: str, default_content_type: str
):
    items = data.get(key, [])
    upload_tasks = []

    for item in items:
        # Skipping temp files
        if item.get("type") == "temp":
            continue

        file_type = item.get(content_type_key, default_content_type)
        file_extension = os.path.splitext(item.get("filename"))[1]
        if file_extension in [".jpg", ".jpeg"]:
            file_type = "image/jpeg"
        elif file_extension == ".png":
            file_type = "image/png"
        elif file_extension == ".webp":
            file_type = "image/webp"

        upload_tasks.append(
            upload_file(
                prompt_id,
                item.get("filename"),
                subfolder=item.get("subfolder"),
                type=item.get("type"),
                content_type=file_type,
                item=item,
            )
        )
        # await upload_file(
        #     prompt_id,
        #     item.get("filename"),
        #     subfolder=item.get("subfolder"),
        #     type=item.get("type"),
        #     content_type=file_type,
        #     item=item
        # )

    # Execute all upload tasks concurrently
    await asyncio.gather(*upload_tasks)


async def upload_in_background(
    prompt_id: str, data, node_id=None, have_upload=True, node_meta=None
):
    try:
        # await handle_upload(prompt_id, data, 'images', "content_type", "image/png")
        # await handle_upload(prompt_id, data, 'files', "content_type", "image/png")
        # await handle_upload(prompt_id, data, 'gifs', "format", "image/gif")
        # await handle_upload(prompt_id, data, 'mesh', "format", "application/octet-stream")
        upload_tasks = [
            handle_upload(prompt_id, data, "images", "content_type", "image/png"),
            handle_upload(prompt_id, data, "files", "content_type", "image/png"),
            handle_upload(prompt_id, data, "gifs", "format", "image/gif"),
            handle_upload(
                prompt_id, data, "mesh", "format", "application/octet-stream"
            ),
        ]

        await asyncio.gather(*upload_tasks)

        status_endpoint = prompt_metadata[prompt_id].status_endpoint
        token = prompt_metadata[prompt_id].token
        gpu_event_id = prompt_metadata[prompt_id].gpu_event_id or None
        if have_upload:
            if status_endpoint is not None:
                body = {
                    "run_id": prompt_id,
                    "output_data": data,
                    "node_meta": node_meta,
                    "gpu_event_id": gpu_event_id,
                }
                # pprint(body)
                await async_request_with_retry(
                    "POST", status_endpoint, token=token, json=body
                )
            await update_file_status(prompt_id, data, False, node_id=node_id)
    except Exception as e:
        await handle_error(prompt_id, data, e)


async def update_run_with_output(
    prompt_id, data, node_id=None, node_meta=None, gpu_event_id=None
):
    if prompt_id not in prompt_metadata:
        return

    if prompt_metadata[prompt_id].is_realtime is True:
        return

    status_endpoint = prompt_metadata[prompt_id].status_endpoint

    body = {
        "run_id": prompt_id,
        "output_data": data,
        "node_meta": node_meta,
        "gpu_event_id": gpu_event_id,
    }
    pprint(body)
    have_upload_media = False
    if data is not None:
        have_upload_media = (
            "images" in data or "files" in data or "gifs" in data or "mesh" in data
        )
    if bypass_upload and have_upload_media:
        print(
            "CD_BYPASS_UPLOAD is enabled, skipping the upload of the output:", node_id
        )
        return

    if have_upload_media:
        try:
            logger.info(f"\nHave_upload {have_upload_media} Node Id: {node_id}")

            if have_upload_media:
                await update_file_status(prompt_id, data, True, node_id=node_id)

            # asyncio.create_task(upload_in_background(prompt_id, data, node_id=node_id, have_upload=have_upload_media, node_meta=node_meta))
            await upload_in_background(
                prompt_id,
                data,
                node_id=node_id,
                have_upload=have_upload_media,
                node_meta=node_meta,
            )
            # await upload_in_background(prompt_id, data, node_id=node_id, have_upload=have_upload)

        except Exception as e:
            await handle_error(prompt_id, data, e)
    # requests.post(status_endpoint, json=body)
    elif status_endpoint is not None:
        token = prompt_metadata[prompt_id].token
        await async_request_with_retry("POST", status_endpoint, token=token, json=body)

    await send("outputs_uploaded", {"prompt_id": prompt_id})


prompt_server.send_json_original = prompt_server.send_json
prompt_server.send_json = send_json_override.__get__(prompt_server, server.PromptServer)

root_path = os.path.dirname(os.path.abspath(__file__))
two_dirs_up = os.path.dirname(os.path.dirname(root_path))
log_file_path = os.path.join(two_dirs_up, "comfy-deploy.log")
comfyui_file_path = os.path.join(two_dirs_up, "comfyui.log")

last_read_line = 0


async def watch_file_changes(file_path, callback):
    global last_read_line
    last_modified_time = os.stat(file_path).st_mtime
    while True:
        time.sleep(1)  # sleep for a while to reduce CPU usage
        modified_time = os.stat(file_path).st_mtime
        if modified_time != last_modified_time:
            last_modified_time = modified_time
            with open(file_path, "r") as file:
                lines = file.readlines()
            if last_read_line > len(lines):
                last_read_line = 0  # Reset if log file has been rotated
            new_lines = lines[last_read_line:]
            last_read_line = len(lines)
            if new_lines:
                await callback("".join(new_lines))


async def send_first_time_log(sid):
    with open(log_file_path, "r") as file:
        lines = file.readlines()
    await send("LOGS", "".join(lines), sid)


async def send_logs_to_websocket(logs):
    await send("LOGS", logs)


def start_loop(loop):
    asyncio.set_event_loop(loop)
    loop.run_forever()


def run_in_new_thread(coroutine):
    new_loop = asyncio.new_event_loop()
    t = threading.Thread(target=start_loop, args=(new_loop,), daemon=True)
    t.start()
    asyncio.run_coroutine_threadsafe(coroutine, new_loop)


if cd_enable_log:
    run_in_new_thread(watch_file_changes(log_file_path, send_logs_to_websocket))


# use after calling GET /object_info (it populates the `filename_list_cache` variable)
@server.PromptServer.instance.routes.get("/comfyui-deploy/filename_list_cache")
async def get_filename_list_cache(_):
    from folder_paths import filename_list_cache

    return web.json_response({"filename_list": filename_list_cache})<|MERGE_RESOLUTION|>--- conflicted
+++ resolved
@@ -423,8 +423,6 @@
         logger.info(f"stack trace: {stack_trace_short}")
 
 
-<<<<<<< HEAD
-=======
     # # Add custom logic here
     # if 'prompt_id' in response:
     #     prompt_id = response['prompt_id']
@@ -438,14 +436,10 @@
     return response
 
 
->>>>>>> f812d9d6
 @server.PromptServer.instance.routes.post("/comfyui-deploy/run")
 async def comfy_deploy_run(request):
     # Extract the bearer token from the Authorization header
     data = await request.json()
-<<<<<<< HEAD
-
-=======
     
     client_id = data.get("client_id")
     # We proxy the request to Comfy Deploy, this is a native run
@@ -461,7 +455,6 @@
                 data = await response.json()
                 print(data)
     
->>>>>>> f812d9d6
     if "cd_token" in data:
         token = data["cd_token"]
     else:
@@ -486,11 +479,7 @@
 
     prompt = {
         "prompt": workflow_api,
-<<<<<<< HEAD
-        "client_id": "comfy_deploy_instance",  # api.client_id
-=======
         "client_id": "comfy_deploy_instance" if client_id is None else client_id,
->>>>>>> f812d9d6
         "prompt_id": prompt_id,
         "extra_data": {"extra_pnginfo": {"workflow": workflow}},
     }
