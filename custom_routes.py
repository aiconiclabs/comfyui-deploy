--- conflicted
+++ resolved
@@ -34,23 +34,7 @@
 #     global client_session
 #     if client_session is None:
 #         client_session = aiohttp.ClientSession()
-<<<<<<< HEAD
-
-
-async def ensure_client_session():
-    global client_session
-    if client_session is None:
-        client_session = aiohttp.ClientSession()
-
-
-async def cleanup():
-    global client_session
-    if client_session:
-        await client_session.close()
-
-
-=======
-        
+
 # async def ensure_client_session():
 #     global client_session
 #     if client_session is None:
@@ -60,8 +44,8 @@
 #     global client_session
 #     if client_session:
 #         await client_session.close()
-        
->>>>>>> 5a78ca97
+
+
 def exit_handler():
     print("Exiting the application. Initiating cleanup...")
     # loop = asyncio.get_event_loop()
@@ -77,82 +61,10 @@
 
 import time
 
-<<<<<<< HEAD
 
 async def async_request_with_retry(
     method, url, disable_timeout=False, token=None, **kwargs
 ):
-    global client_session
-    await ensure_client_session()
-    retry_delay = 1  # Start with 1 second delay
-    initial_timeout = 5  # 5 seconds timeout for the initial connection
-
-    start_time = time.time()
-    for attempt in range(max_retries):
-        try:
-            if not disable_timeout:
-                timeout = ClientTimeout(total=None, connect=initial_timeout)
-                kwargs["timeout"] = timeout
-
-            if token is not None:
-                if "headers" not in kwargs:
-                    kwargs["headers"] = {}
-                kwargs["headers"]["Authorization"] = f"Bearer {token}"
-
-            request_start = time.time()
-            async with client_session.request(method, url, **kwargs) as response:
-                request_end = time.time()
-                logger.info(
-                    f"Request attempt {attempt + 1} took {request_end - request_start:.2f} seconds"
-                )
-
-                if response.status != 200:
-                    error_body = await response.text()
-                    logger.error(
-                        f"Request failed with status {response.status} and body {error_body}"
-                    )
-                    # raise Exception(f"Request failed with status {response.status}")
-
-                response.raise_for_status()
-                if method.upper() == "GET":
-                    await response.read()
-
-                total_time = time.time() - start_time
-                logger.info(
-                    f"Request succeeded after {total_time:.2f} seconds (attempt {attempt + 1}/{max_retries})"
-                )
-                return response
-        except asyncio.TimeoutError:
-            logger.warning(
-                f"Request timed out after {initial_timeout} seconds (attempt {attempt + 1}/{max_retries})"
-            )
-        except ClientError as e:
-            end_time = time.time()
-            logger.error(f"Request failed (attempt {attempt + 1}/{max_retries}): {e}")
-            logger.error(
-                f"Time taken for failed attempt: {end_time - request_start:.2f} seconds"
-            )
-            logger.error(f"Total time elapsed: {end_time - start_time:.2f} seconds")
-
-            # Log the response body for ClientError as well
-            if hasattr(e, "response") and e.response is not None:
-                error_body = await e.response.text()
-                logger.error(f"Error response body: {error_body}")
-
-            if attempt == max_retries - 1:
-                logger.error(f"Request failed after {max_retries} attempts: {e}")
-                raise
-
-        await asyncio.sleep(retry_delay)
-        retry_delay *= retry_delay_multiplier
-
-    total_time = time.time() - start_time
-    raise Exception(
-        f"Request failed after {max_retries} attempts and {total_time:.2f} seconds"
-    )
-
-=======
-async def async_request_with_retry(method, url, disable_timeout=False, token=None, **kwargs):
     # global client_session
     # await ensure_client_session()
     async with aiohttp.ClientSession() as client_session:
@@ -164,53 +76,67 @@
             try:
                 if not disable_timeout:
                     timeout = ClientTimeout(total=None, connect=initial_timeout)
-                    kwargs['timeout'] = timeout
+                    kwargs["timeout"] = timeout
 
                 if token is not None:
-                    if 'headers' not in kwargs:
-                        kwargs['headers'] = {}
-                    kwargs['headers']['Authorization'] = f"Bearer {token}"
+                    if "headers" not in kwargs:
+                        kwargs["headers"] = {}
+                    kwargs["headers"]["Authorization"] = f"Bearer {token}"
 
                 request_start = time.time()
                 async with client_session.request(method, url, **kwargs) as response:
                     request_end = time.time()
-                    logger.info(f"Request attempt {attempt + 1} took {request_end - request_start:.2f} seconds")
-                    
+                    logger.info(
+                        f"Request attempt {attempt + 1} took {request_end - request_start:.2f} seconds"
+                    )
+
                     if response.status != 200:
                         error_body = await response.text()
-                        logger.error(f"Request failed with status {response.status} and body {error_body}")
+                        logger.error(
+                            f"Request failed with status {response.status} and body {error_body}"
+                        )
                         # raise Exception(f"Request failed with status {response.status}")
-                    
+
                     response.raise_for_status()
-                    if method.upper() == 'GET':
+                    if method.upper() == "GET":
                         await response.read()
-                    
+
                     total_time = time.time() - start_time
-                    logger.info(f"Request succeeded after {total_time:.2f} seconds (attempt {attempt + 1}/{max_retries})")
+                    logger.info(
+                        f"Request succeeded after {total_time:.2f} seconds (attempt {attempt + 1}/{max_retries})"
+                    )
                     return response
             except asyncio.TimeoutError:
-                logger.warning(f"Request timed out after {initial_timeout} seconds (attempt {attempt + 1}/{max_retries})")
+                logger.warning(
+                    f"Request timed out after {initial_timeout} seconds (attempt {attempt + 1}/{max_retries})"
+                )
             except ClientError as e:
                 end_time = time.time()
-                logger.error(f"Request failed (attempt {attempt + 1}/{max_retries}): {e}")
-                logger.error(f"Time taken for failed attempt: {end_time - request_start:.2f} seconds")
+                logger.error(
+                    f"Request failed (attempt {attempt + 1}/{max_retries}): {e}"
+                )
+                logger.error(
+                    f"Time taken for failed attempt: {end_time - request_start:.2f} seconds"
+                )
                 logger.error(f"Total time elapsed: {end_time - start_time:.2f} seconds")
-                
+
                 # Log the response body for ClientError as well
-                if hasattr(e, 'response') and e.response is not None:
+                if hasattr(e, "response") and e.response is not None:
                     error_body = await e.response.text()
                     logger.error(f"Error response body: {error_body}")
-                
+
                 if attempt == max_retries - 1:
                     logger.error(f"Request failed after {max_retries} attempts: {e}")
                     raise
-            
+
             await asyncio.sleep(retry_delay)
             retry_delay *= retry_delay_multiplier
 
         total_time = time.time() - start_time
-        raise Exception(f"Request failed after {max_retries} attempts and {total_time:.2f} seconds")
->>>>>>> 5a78ca97
+        raise Exception(
+            f"Request failed after {max_retries} attempts and {total_time:.2f} seconds"
+        )
+
 
 from logging import basicConfig, getLogger
 
@@ -1696,15 +1622,11 @@
         "node_meta": node_meta,
         "gpu_event_id": gpu_event_id,
     }
-<<<<<<< HEAD
-    have_upload_media = (
-        "images" in data or "files" in data or "gifs" in data or "mesh" in data
-    )
-=======
     have_upload_media = False
     if data is not None:
-        have_upload_media = 'images' in data or 'files' in data or 'gifs' in data or 'mesh' in data
->>>>>>> 5a78ca97
+        have_upload_media = (
+            "images" in data or "files" in data or "gifs" in data or "mesh" in data
+        )
     if bypass_upload and have_upload_media:
         print(
             "CD_BYPASS_UPLOAD is enabled, skipping the upload of the output:", node_id
