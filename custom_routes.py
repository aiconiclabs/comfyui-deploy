from io import BytesIO
from pprint import pprint
from aiohttp import web
import os
import requests
import folder_paths
import json
import server
from PIL import Image
import time
import execution
import random
import traceback
import uuid
import asyncio
import logging
from urllib.parse import quote
import threading
import hashlib
import aiohttp
from aiohttp import ClientSession, web
import aiofiles
from typing import Dict, List, Union, Any, Optional
from PIL import Image
import copy
import struct
from aiohttp import web, ClientSession, ClientError, ClientTimeout
import atexit

# Global session
# client_session = None

# def create_client_session():
#     global client_session
#     if client_session is None:
#         client_session = aiohttp.ClientSession()

# async def ensure_client_session():
#     global client_session
#     if client_session is None:
#         client_session = aiohttp.ClientSession()

# async def cleanup():
#     global client_session
#     if client_session:
#         await client_session.close()


def exit_handler():
    print("Exiting the application. Initiating cleanup...")
    # loop = asyncio.get_event_loop()
    # loop.run_until_complete(cleanup())


atexit.register(exit_handler)

max_retries = int(os.environ.get("MAX_RETRIES", "5"))
retry_delay_multiplier = float(os.environ.get("RETRY_DELAY_MULTIPLIER", "2"))

print(f"max_retries: {max_retries}, retry_delay_multiplier: {retry_delay_multiplier}")

import time


async def async_request_with_retry(
    method, url, disable_timeout=False, token=None, **kwargs
):
    # global client_session
    # await ensure_client_session()
    async with aiohttp.ClientSession() as client_session:
        retry_delay = 1  # Start with 1 second delay
        initial_timeout = 5  # 5 seconds timeout for the initial connection

        start_time = time.time()
        for attempt in range(max_retries):
            try:
                if not disable_timeout:
                    timeout = ClientTimeout(total=None, connect=initial_timeout)
                    kwargs["timeout"] = timeout

                if token is not None:
                    if "headers" not in kwargs:
                        kwargs["headers"] = {}
                    kwargs["headers"]["Authorization"] = f"Bearer {token}"

                request_start = time.time()
                async with client_session.request(method, url, **kwargs) as response:
                    request_end = time.time()
                    logger.info(
                        f"Request attempt {attempt + 1} took {request_end - request_start:.2f} seconds"
                    )

                    if response.status != 200:
                        error_body = await response.text()
                        logger.error(
                            f"Request failed with status {response.status} and body {error_body}"
                        )
                        # raise Exception(f"Request failed with status {response.status}")

                    response.raise_for_status()
                    if method.upper() == "GET":
                        await response.read()

                    total_time = time.time() - start_time
                    logger.info(
                        f"Request succeeded after {total_time:.2f} seconds (attempt {attempt + 1}/{max_retries})"
                    )
                    return response
            except asyncio.TimeoutError:
                logger.warning(
                    f"Request timed out after {initial_timeout} seconds (attempt {attempt + 1}/{max_retries})"
                )
            except ClientError as e:
                end_time = time.time()
                logger.error(
                    f"Request failed (attempt {attempt + 1}/{max_retries}): {e}"
                )
                logger.error(
                    f"Time taken for failed attempt: {end_time - request_start:.2f} seconds"
                )
                logger.error(f"Total time elapsed: {end_time - start_time:.2f} seconds")

                # Log the response body for ClientError as well
                if hasattr(e, "response") and e.response is not None:
                    error_body = await e.response.text()
                    logger.error(f"Error response body: {error_body}")

                if attempt == max_retries - 1:
                    logger.error(f"Request failed after {max_retries} attempts: {e}")
                    raise

            await asyncio.sleep(retry_delay)
            retry_delay *= retry_delay_multiplier

        total_time = time.time() - start_time
        raise Exception(
            f"Request failed after {max_retries} attempts and {total_time:.2f} seconds"
        )


from logging import basicConfig, getLogger

# Check for an environment variable to enable/disable Logfire
use_logfire = os.environ.get("USE_LOGFIRE", "false").lower() == "true"

if use_logfire:
    try:
        import logfire

        logfire.configure(send_to_logfire="if-token-present")
        logger = logfire
    except ImportError:
        print("Logfire not installed or disabled. Using standard Python logger.")
        use_logfire = False

if not use_logfire:
    # Use a standard Python logger when Logfire is disabled or not available
    logger = getLogger("comfy-deploy")
    basicConfig(level="INFO")  # You can adjust the logging level as needed


def log(level, message, **kwargs):
    if use_logfire:
        getattr(logger, level)(message, **kwargs)
    else:
        getattr(logger, level)(f"{message} {kwargs}")


# For a span, you might need to create a context manager
from contextlib import contextmanager


@contextmanager
def log_span(name):
    if use_logfire:
        with logger.span(name):
            yield
    else:
        yield
    #     logger.info(f"Start: {name}")
    #     yield
    #     logger.info(f"End: {name}")


from globals import (
    StreamingPrompt,
    Status,
    sockets,
    SimplePrompt,
    streaming_prompt_metadata,
    prompt_metadata,
)


class EventEmitter:
    def __init__(self):
        self.listeners = {}

    def on(self, event, listener):
        if event not in self.listeners:
            self.listeners[event] = []
        self.listeners[event].append(listener)

    def off(self, event, listener):
        if event in self.listeners:
            self.listeners[event].remove(listener)
            if not self.listeners[event]:
                del self.listeners[event]

    def emit(self, event, *args, **kwargs):
        if event in self.listeners:
            for listener in self.listeners[event]:
                listener(*args, **kwargs)


# Create a global event emitter instance
event_emitter = EventEmitter()

api = None
api_task = None

cd_enable_log = os.environ.get("CD_ENABLE_LOG", "false").lower() == "true"
cd_enable_run_log = os.environ.get("CD_ENABLE_RUN_LOG", "false").lower() == "true"
bypass_upload = os.environ.get("CD_BYPASS_UPLOAD", "false").lower() == "true"

logger.info(f"CD_BYPASS_UPLOAD {bypass_upload}")


def clear_current_prompt(sid):
    prompt_server = server.PromptServer.instance
    to_delete = list(
        streaming_prompt_metadata[sid].running_prompt_ids
    )  # Convert set to list

    logger.info(f"clearing out prompt: {to_delete}")
    for id_to_delete in to_delete:
        delete_func = lambda a: a[1] == id_to_delete
        prompt_server.prompt_queue.delete_queue_item(delete_func)
        logger.info(
            f"deleted prompt: {id_to_delete}, remaining tasks: {prompt_server.prompt_queue.get_tasks_remaining()}"
        )

    streaming_prompt_metadata[sid].running_prompt_ids.clear()


def post_prompt(json_data):
    prompt_server = server.PromptServer.instance
    json_data = prompt_server.trigger_on_prompt(json_data)

    if "number" in json_data:
        number = float(json_data["number"])
    else:
        number = prompt_server.number
        if "front" in json_data:
            if json_data["front"]:
                number = -number

        prompt_server.number += 1

    if "prompt" in json_data:
        prompt = json_data["prompt"]
        valid = execution.validate_prompt(prompt)
        extra_data = {}
        if "extra_data" in json_data:
            extra_data = json_data["extra_data"]

        if "client_id" in json_data:
            extra_data["client_id"] = json_data["client_id"]
        if valid[0]:
            # if the prompt id is provided
            prompt_id = json_data.get("prompt_id") or str(uuid.uuid4())
            outputs_to_execute = valid[2]
            prompt_server.prompt_queue.put(
                (number, prompt_id, prompt, extra_data, outputs_to_execute)
            )
            response = {
                "prompt_id": prompt_id,
                "number": number,
                "node_errors": valid[3],
            }
            return response
        else:
            logger.info("invalid prompt:", valid[1])
            return {"error": valid[1], "node_errors": valid[3]}
    else:
        return {"error": "no prompt", "node_errors": []}


def randomSeed(num_digits=15):
    range_start = 10 ** (num_digits - 1)
    range_end = (10**num_digits) - 1
    return random.randint(range_start, range_end)


def apply_random_seed_to_workflow(workflow_api):
    """
    Applies a random seed to each element in the workflow_api that has a 'seed' input.

    Args:
        workflow_api (dict): The workflow API dictionary to modify.
    """
    for key in workflow_api:
        if "inputs" in workflow_api[key]:
            if "seed" in workflow_api[key]["inputs"]:
                if isinstance(workflow_api[key]["inputs"]["seed"], list):
                    continue
                if workflow_api[key]["class_type"] == "PromptExpansion":
                    workflow_api[key]["inputs"]["seed"] = randomSeed(8)
                    logger.info(
                        f"Applied random seed {workflow_api[key]['inputs']['seed']} to PromptExpansion"
                    )
                    continue
                workflow_api[key]["inputs"]["seed"] = randomSeed()
                logger.info(
                    f"Applied random seed {workflow_api[key]['inputs']['seed']} to {workflow_api[key]['class_type']}"
                )

            if "noise_seed" in workflow_api[key]["inputs"]:
                if workflow_api[key]["class_type"] == "RandomNoise":
                    workflow_api[key]["inputs"]["noise_seed"] = randomSeed()
                    logger.info(
                        f"Applied random noise_seed {workflow_api[key]['inputs']['noise_seed']} to RandomNoise"
                    )
                    continue
                if workflow_api[key]["class_type"] == "KSamplerAdvanced":
                    workflow_api[key]["inputs"]["noise_seed"] = randomSeed()
                    logger.info(
                        f"Applied random noise_seed {workflow_api[key]['inputs']['noise_seed']} to KSamplerAdvanced"
                    )
                    continue
                if workflow_api[key]["class_type"] == "SamplerCustom":
                    workflow_api[key]["inputs"]["noise_seed"] = randomSeed()
                    logger.info(
                        f"Applied random noise_seed {workflow_api[key]['inputs']['noise_seed']} to SamplerCustom"
                    )
                    continue


def apply_inputs_to_workflow(workflow_api: Any, inputs: Any, sid: str = None):
    # Loop through each of the inputs and replace them
    for key, value in workflow_api.items():
        if "inputs" in value:
            # Support websocket
            if sid is not None:
                if value["class_type"] == "ComfyDeployWebscoketImageOutput":
                    value["inputs"]["client_id"] = sid
                if value["class_type"] == "ComfyDeployWebscoketImageInput":
                    value["inputs"]["client_id"] = sid

            if (
                "input_id" in value["inputs"]
                and inputs is not None
                and value["inputs"]["input_id"] in inputs
            ):
                new_value = inputs[value["inputs"]["input_id"]]

                # Lets skip it if its an image
                if isinstance(new_value, Image.Image):
                    continue

                # Backward compactibility
                value["inputs"]["input_id"] = new_value

                # Fix for external text default value
                if value["class_type"] == "ComfyUIDeployExternalText":
                    value["inputs"]["default_value"] = new_value

                if value["class_type"] == "ComfyUIDeployExternalCheckpoint":
                    value["inputs"]["default_value"] = new_value

                if value["class_type"] == "ComfyUIDeployExternalImageBatch":
                    value["inputs"]["images"] = new_value

                if value["class_type"] == "ComfyUIDeployExternalLora":
                    value["inputs"]["lora_url"] = new_value

                if value["class_type"] == "ComfyUIDeployExternalSlider":
                    value["inputs"]["default_value"] = new_value

                if value["class_type"] == "ComfyUIDeployExternalBoolean":
                    value["inputs"]["default_value"] = new_value


def send_prompt(sid: str, inputs: StreamingPrompt):
    # workflow_api = inputs.workflow_api
    workflow_api = copy.deepcopy(inputs.workflow_api)

    # Random seed
    apply_random_seed_to_workflow(workflow_api)

    logger.info("getting inputs", inputs.inputs)

    apply_inputs_to_workflow(workflow_api, inputs.inputs, sid=sid)

    logger.info(workflow_api)

    prompt_id = str(uuid.uuid4())

    prompt = {
        "prompt": workflow_api,
        "client_id": sid,  # "comfy_deploy_instance", #api.client_id
        "prompt_id": prompt_id,
    }

    try:
        res = post_prompt(prompt)
        inputs.running_prompt_ids.add(prompt_id)
        prompt_metadata[prompt_id] = SimplePrompt(
            status_endpoint=inputs.status_endpoint,
            file_upload_endpoint=inputs.file_upload_endpoint,
            workflow_api=workflow_api,
            is_realtime=True,
        )
    except Exception as e:
        error_type = type(e).__name__
        stack_trace_short = traceback.format_exc().strip().split("\n")[-2]
        stack_trace = traceback.format_exc().strip()
        logger.info(f"error: {error_type}, {e}")
        logger.info(f"stack trace: {stack_trace_short}")


@server.PromptServer.instance.routes.post("/comfyui-deploy/run")
async def comfy_deploy_run(request):
    # Extract the bearer token from the Authorization header
    auth_header = request.headers.get("Authorization")
    token = None
    if auth_header:
        parts = auth_header.split()
        if len(parts) == 2 and parts[0].lower() == "bearer":
            token = parts[1]

    data = await request.json()

    # In older version, we use workflow_api, but this has inputs already swapped in nextjs frontend, which is tricky
    workflow_api = data.get("workflow_api_raw")
    # The prompt id generated from comfy deploy, can be None
    prompt_id = data.get("prompt_id")
    inputs = data.get("inputs")
    gpu_event_id = data.get("gpu_event_id", None)

    # Now it handles directly in here
    apply_random_seed_to_workflow(workflow_api)
    apply_inputs_to_workflow(workflow_api, inputs)

    prompt = {
        "prompt": workflow_api,
        "client_id": "comfy_deploy_instance",  # api.client_id
        "prompt_id": prompt_id,
    }

    prompt_metadata[prompt_id] = SimplePrompt(
        status_endpoint=data.get("status_endpoint"),
        file_upload_endpoint=data.get("file_upload_endpoint"),
        workflow_api=workflow_api,
        token=token,
        gpu_event_id=gpu_event_id,
    )

    try:
        res = post_prompt(prompt)
    except Exception as e:
        error_type = type(e).__name__
        stack_trace_short = traceback.format_exc().strip().split("\n")[-2]
        stack_trace = traceback.format_exc().strip()
        logger.info(f"error: {error_type}, {e}")
        logger.info(f"stack trace: {stack_trace_short}")
        await update_run_with_output(
            prompt_id,
            {"error": {"error_type": error_type, "stack_trace": stack_trace}},
            gpu_event_id=gpu_event_id,
        )
        # When there are critical errors, the prompt is actually not run
        await update_run(prompt_id, Status.FAILED)
        return web.Response(
            status=500, reason=f"{error_type}: {e}, {stack_trace_short}"
        )

    status = 200

    if (
        "node_errors" in res
        and res["node_errors"] is not None
        and len(res["node_errors"]) > 0
    ):
        # Even tho there are node_errors it can still be run
        status = 400
        await update_run_with_output(
            prompt_id, {"error": {**res}}, gpu_event_id=gpu_event_id
        )

        # When there are critical errors, the prompt is actually not run
        if "error" in res:
            await update_run(prompt_id, Status.FAILED)

    return web.json_response(res, status=status)


async def stream_prompt(data, token):
    # In older version, we use workflow_api, but this has inputs already swapped in nextjs frontend, which is tricky
    workflow_api = data.get("workflow_api_raw")
    # The prompt id generated from comfy deploy, can be None
    prompt_id = data.get("prompt_id")
    inputs = data.get("inputs")

    # Now it handles directly in here
    apply_random_seed_to_workflow(workflow_api)
    apply_inputs_to_workflow(workflow_api, inputs)

    prompt = {
        "prompt": workflow_api,
        "client_id": "comfy_deploy_instance",  # api.client_id
        "prompt_id": prompt_id,
    }

    prompt_metadata[prompt_id] = SimplePrompt(
        status_endpoint=data.get("status_endpoint"),
        file_upload_endpoint=data.get("file_upload_endpoint"),
        workflow_api=workflow_api,
        token=token,
    )

    # log('info', "Begin prompt", prompt=prompt)

    try:
        res = post_prompt(prompt)
    except Exception as e:
        error_type = type(e).__name__
        stack_trace_short = traceback.format_exc().strip().split("\n")[-2]
        stack_trace = traceback.format_exc().strip()
        logger.info(f"error: {error_type}, {e}")
        logger.info(f"stack trace: {stack_trace_short}")
        await update_run_with_output(
            prompt_id, {"error": {"error_type": error_type, "stack_trace": stack_trace}}
        )
        # When there are critical errors, the prompt is actually not run
        await update_run(prompt_id, Status.FAILED)
        # return web.Response(status=500, reason=f"{error_type}: {e}, {stack_trace_short}")
        # raise Exception("Prompt failed")

    status = 200

    if (
        "node_errors" in res
        and res["node_errors"] is not None
        and len(res["node_errors"]) > 0
    ):
        # Even tho there are node_errors it can still be run
        status = 400
        await update_run_with_output(prompt_id, {"error": {**res}})

        # When there are critical errors, the prompt is actually not run
        if "error" in res:
            await update_run(prompt_id, Status.FAILED)
            # raise Exception("Prompt failed")

    return res
    # return web.json_response(res, status=status)


comfy_message_queues: Dict[str, asyncio.Queue] = {}


@server.PromptServer.instance.routes.post("/comfyui-deploy/run/streaming")
async def stream_response(request):
    response = web.StreamResponse(
        status=200, reason="OK", headers={"Content-Type": "text/event-stream"}
    )
    await response.prepare(request)

    # Extract the bearer token from the Authorization header
    auth_header = request.headers.get("Authorization")
    token = None
    if auth_header:
        parts = auth_header.split()
        if len(parts) == 2 and parts[0].lower() == "bearer":
            token = parts[1]

    pending = True
    data = await request.json()

    prompt_id = data.get("prompt_id")
    comfy_message_queues[prompt_id] = asyncio.Queue()

    with log_span("Streaming Run"):
        log("info", "Streaming prompt")

        try:
            result = await stream_prompt(data=data, token=token)
            await response.write(
                f"event: event_update\ndata: {json.dumps(result)}\n\n".encode("utf-8")
            )
            # await response.write(.encode('utf-8'))
            await response.drain()  # Ensure the buffer is flushed

            while pending:
                if prompt_id in comfy_message_queues:
                    if not comfy_message_queues[prompt_id].empty():
                        data = await comfy_message_queues[prompt_id].get()

                        # log('info', data["event"], data=json.dumps(data))
                        # logger.info("listener", data)
                        await response.write(
                            f"event: event_update\ndata: {json.dumps(data)}\n\n".encode(
                                "utf-8"
                            )
                        )
                        await response.drain()  # Ensure the buffer is flushed

                        if data["event"] == "status":
                            if data["data"]["status"] in (
                                Status.FAILED.value,
                                Status.SUCCESS.value,
                            ):
                                pending = False

                await asyncio.sleep(0.1)  # Adjust the sleep duration as needed
        except asyncio.CancelledError:
            log("info", "Streaming was cancelled")
            raise
        except Exception as e:
            log("error", "Streaming error", error=e)
        finally:
            # event_emitter.off("send_json", task)
            await response.write_eof()
            comfy_message_queues.pop(prompt_id, None)
            return response


def get_comfyui_path_from_file_path(file_path):
    file_path_parts = file_path.split("\\")

    if file_path_parts[0] == "input":
        logger.info("matching input")
        file_path = os.path.join(
            folder_paths.get_directory_by_type("input"), *file_path_parts[1:]
        )
    elif file_path_parts[0] == "models":
        logger.info("matching models")
        file_path = folder_paths.get_full_path(
            file_path_parts[1], os.path.join(*file_path_parts[2:])
        )

    logger.info(file_path)

    return file_path


# Form ComfyUI Manager
async def compute_sha256_checksum(filepath):
    logger.info("computing sha256 checksum")
    chunk_size = 1024 * 256  # Example: 256KB
    filepath = get_comfyui_path_from_file_path(filepath)
    """Compute the SHA256 checksum of a file, in chunks, asynchronously"""
    sha256 = hashlib.sha256()
    async with aiofiles.open(filepath, "rb") as f:
        while True:
            chunk = await f.read(chunk_size)
            if not chunk:
                break
            sha256.update(chunk)
    return sha256.hexdigest()


@server.PromptServer.instance.routes.get("/comfyui-deploy/models")
async def get_installed_models(request):
    # Directly return the list of paths as JSON
    new_dict = {}
    for key, value in folder_paths.folder_names_and_paths.items():
        # Convert set to list for JSON compatibility
        # for path in value[0]:
        file_list = folder_paths.get_filename_list(key)
        value_json_compatible = (value[0], list(value[1]), file_list)
        new_dict[key] = value_json_compatible
    # logger.info(new_dict)
    return web.json_response(new_dict)


# This is start uploading the files to Comfy Deploy
@server.PromptServer.instance.routes.post("/comfyui-deploy/upload-file")
async def upload_file_endpoint(request):
    data = await request.json()

    file_path = data.get("file_path")

    logger.info("Original file path", file_path)

    file_path = get_comfyui_path_from_file_path(file_path)

    # return web.json_response({
    #     "error": f"File not uploaded"
    # }, status=500)

    token = data.get("token")
    get_url = data.get("url")

    try:
        base = folder_paths.base_path
        file_path = os.path.join(base, file_path)

        if os.path.exists(file_path):
            file_size = os.path.getsize(file_path)
            file_extension = os.path.splitext(file_path)[1]

            if file_extension in [".jpg", ".jpeg"]:
                file_type = "image/jpeg"
            elif file_extension == ".png":
                file_type = "image/png"
            elif file_extension == ".webp":
                file_type = "image/webp"
            else:
                file_type = (
                    "application/octet-stream"  # Default to binary file type if unknown
                )
        else:
            return web.json_response(
                {"error": f"File not found: {file_path}"}, status=404
            )

    except Exception as e:
        return web.json_response({"error": str(e)}, status=500)

    if get_url:
        try:
            headers = {"Authorization": f"Bearer {token}"}
            params = {"file_size": file_size, "type": file_type}
            response = await async_request_with_retry(
                "GET", get_url, params=params, headers=headers
            )
            if response.status == 200:
                content = await response.json()
                upload_url = content["upload_url"]

                with open(file_path, "rb") as f:
                    headers = {
                        "Content-Type": file_type,
                        # "Content-Length": str(file_size)
                    }
                    if content.get("include_acl") is True:
                        headers["x-amz-acl"] = "public-read"
                    upload_response = await async_request_with_retry(
                        "PUT", upload_url, data=f, headers=headers
                    )
                    if upload_response.status == 200:
                        return web.json_response(
                            {
                                "message": "File uploaded successfully",
                                "download_url": content["download_url"],
                            }
                        )
                    else:
                        return web.json_response(
                            {
                                "error": f"Failed to upload file to {upload_url}. Status code: {upload_response.status}"
                            },
                            status=upload_response.status,
                        )
            else:
                return web.json_response(
                    {
                        "error": f"Failed to fetch data from {get_url}. Status code: {response.status}"
                    },
                    status=response.status,
                )
        except Exception as e:
            return web.json_response(
                {
                    "error": f"An error occurred while fetching data from {get_url}: {str(e)}"
                },
                status=500,
            )

    return web.json_response({"error": f"File not uploaded"}, status=500)


script_dir = os.path.dirname(os.path.abspath(__file__))
# Assuming the cache file is stored in the same directory as this script
CACHE_FILE_PATH = script_dir + "/file-hash-cache.json"

# Global in-memory cache
file_hash_cache = {}


# Load cache from disk at startup
def load_cache():
    global file_hash_cache
    try:
        with open(CACHE_FILE_PATH, "r") as cache_file:
            file_hash_cache = json.load(cache_file)
    except (FileNotFoundError, json.JSONDecodeError):
        file_hash_cache = {}


# Save cache to disk
def save_cache():
    with open(CACHE_FILE_PATH, "w") as cache_file:
        json.dump(file_hash_cache, cache_file)


# Initialize cache on application start
load_cache()


@server.PromptServer.instance.routes.get("/comfyui-deploy/get-file-hash")
async def get_file_hash(request):
    file_path = request.rel_url.query.get("file_path", "")

    if not file_path:
        return web.json_response({"error": "file_path is required"}, status=400)

    try:
        base = folder_paths.base_path
        full_file_path = os.path.join(base, file_path)

        # Check if the file hash is in the cache
        if full_file_path in file_hash_cache:
            file_hash = file_hash_cache[full_file_path]
        else:
            start_time = time.time()
            file_hash = await compute_sha256_checksum(full_file_path)
            end_time = time.time()
            elapsed_time = end_time - start_time
            logger.info(f"Cache miss -> Execution time: {elapsed_time} seconds")

            # Update the in-memory cache
            file_hash_cache[full_file_path] = file_hash

            save_cache()

        return web.json_response({"file_hash": file_hash})
    except Exception as e:
        return web.json_response({"error": str(e)}, status=500)


async def update_realtime_run_status(
    realtime_id: str,
    status_endpoint: str,
    status: Status,
    gpu_event_id: str | None = None,
):
    body = {
        "run_id": realtime_id,
        "status": status.value,
        "gpu_event_id": gpu_event_id,
    }
    if status_endpoint is None:
        return
    # requests.post(status_endpoint, json=body)
    await async_request_with_retry("POST", status_endpoint, json=body)


@server.PromptServer.instance.routes.get("/comfyui-deploy/ws")
async def websocket_handler(request):
    ws = web.WebSocketResponse()
    await ws.prepare(request)
    sid = request.rel_url.query.get("clientId", "")
    if sid:
        # Reusing existing session, remove old
        sockets.pop(sid, None)
    else:
        sid = uuid.uuid4().hex

    sockets[sid] = ws

    auth_token = request.rel_url.query.get("token", None)
    get_workflow_endpoint_url = request.rel_url.query.get("workflow_endpoint", None)
    realtime_id = request.rel_url.query.get("realtime_id", None)
    status_endpoint = request.rel_url.query.get("status_endpoint", None)

    if auth_token is not None and get_workflow_endpoint_url is not None:
        headers = {"Authorization": f"Bearer {auth_token}"}
        response = await async_request_with_retry(
            "GET", get_workflow_endpoint_url, headers=headers
        )
        if response.status == 200:
            workflow = await response.json()

            logger.info(f"Loaded workflow version ${workflow['version']}")

            streaming_prompt_metadata[sid] = StreamingPrompt(
                workflow_api=workflow["workflow_api"],
                auth_token=auth_token,
                inputs={},
                status_endpoint=status_endpoint,
                file_upload_endpoint=request.rel_url.query.get(
                    "file_upload_endpoint", None
                ),
            )

            await update_realtime_run_status(
                realtime_id, status_endpoint, Status.RUNNING
            )
            # await send("workflow_api", workflow_api, sid)
        else:
            error_message = await response.text()
            logger.info(
                f"Failed to fetch workflow endpoint. Status: {response.status}, Error: {error_message}"
            )
            # await send("error", {"message": error_message}, sid)

    try:
        # Send initial state to the new client
        await send("status", {"sid": sid}, sid)

        # Make sure when its connected via client, the full log is not being sent
        if cd_enable_log and get_workflow_endpoint_url is None:
            await send_first_time_log(sid)

        async for msg in ws:
            if msg.type == aiohttp.WSMsgType.TEXT:
                try:
                    data = json.loads(msg.data)
                    logger.info(data)
                    event_type = data.get("event")
                    if event_type == "input":
                        logger.info(f"Got input: ${data.get('inputs')}")
                        input = data.get("inputs")
                        streaming_prompt_metadata[sid].inputs.update(input)
                    elif event_type == "queue_prompt":
                        clear_current_prompt(sid)
                        send_prompt(sid, streaming_prompt_metadata[sid])
                    else:
                        # Handle other event types
                        pass
                except json.JSONDecodeError:
                    logger.info("Failed to decode JSON from message")

            if msg.type == aiohttp.WSMsgType.BINARY:
                data = msg.data
                (event_type,) = struct.unpack("<I", data[:4])
                if event_type == 0:  # Image input
                    (image_type_code,) = struct.unpack("<I", data[4:8])
                    input_id_bytes = data[
                        8:32
                    ]  # Extract the next 24 bytes for the input ID
                    input_id = input_id_bytes.decode(
                        "ascii"
                    ).strip()  # Decode the input ID from ASCII
                    logger.info(event_type)
                    logger.info(image_type_code)
                    logger.info(input_id)
                    image_data = data[32:]  # The rest is the image data
                    if image_type_code == 1:
                        image_type = "JPEG"
                    elif image_type_code == 2:
                        image_type = "PNG"
                    elif image_type_code == 3:
                        image_type = "WEBP"
                    else:
                        logger.info(f"Unknown image type code: ${image_type_code}")
                        return
                    image = Image.open(BytesIO(image_data))
                    # Check if the input ID already exists and replace the input with the new one
                    if input_id in streaming_prompt_metadata[sid].inputs:
                        # If the input exists, we assume it's an image and attempt to close it to free resources
                        try:
                            existing_image = streaming_prompt_metadata[sid].inputs[
                                input_id
                            ]
                            if hasattr(existing_image, "close"):
                                existing_image.close()
                        except Exception as e:
                            logger.info(
                                f"Error closing previous image for input ID {input_id}: {e}"
                            )
                    streaming_prompt_metadata[sid].inputs[input_id] = image
                    # clear_current_prompt(sid)
                    # send_prompt(sid, streaming_prompt_metadata[sid])
                    logger.info(
                        f"Received {image_type} image of size {image.size} with input ID {input_id}"
                    )

            if msg.type == aiohttp.WSMsgType.ERROR:
                logger.info("ws connection closed with exception %s" % ws.exception())
    finally:
        sockets.pop(sid, None)

        if realtime_id is not None:
            await update_realtime_run_status(
                realtime_id, status_endpoint, Status.SUCCESS
            )
    return ws


@server.PromptServer.instance.routes.get("/comfyui-deploy/check-status")
async def comfy_deploy_check_status(request):
    prompt_id = request.rel_url.query.get("prompt_id", None)
    if prompt_id in prompt_metadata:
        return web.json_response({"status": prompt_metadata[prompt_id].status.value})
    else:
        return web.json_response({"message": "prompt_id not found"})


@server.PromptServer.instance.routes.get("/comfyui-deploy/check-ws-status")
async def comfy_deploy_check_ws_status(request):
    client_id = request.rel_url.query.get("client_id", None)
    if client_id in streaming_prompt_metadata:
        remaining_queue = 0  # Initialize remaining queue count
        for prompt_id in streaming_prompt_metadata[client_id].running_prompt_ids:
            prompt_status = prompt_metadata[prompt_id].status
            if prompt_status not in [Status.FAILED, Status.SUCCESS]:
                remaining_queue += 1  # Increment for each prompt still running
        return web.json_response({"remaining_queue": remaining_queue})
    else:
        return web.json_response({"message": "client_id not found"}, status=404)


async def send(event, data, sid=None):
    try:
        # message = {"event": event, "data": data}
        if sid:
            ws = sockets.get(sid)
            if (
                ws != None and not ws.closed
            ):  # Check if the WebSocket connection is open and not closing
                await ws.send_json({"event": event, "data": data})
        else:
            for ws in sockets.values():
                if (
                    not ws.closed
                ):  # Check if the WebSocket connection is open and not closing
                    await ws.send_json({"event": event, "data": data})
    except Exception as e:
        logger.info(f"Exception: {e}")
        traceback.print_exc()


@server.PromptServer.instance.routes.get("/comfydeploy/{tail:.*}")
@server.PromptServer.instance.routes.post("/comfydeploy/{tail:.*}")
async def proxy_to_comfydeploy(request):
    # Get the base URL
    base_url = f'https://www.comfydeploy.com/{request.match_info["tail"]}'

    # Get all query parameters
    query_params = request.query_string

    # Construct the full target URL with query parameters
    target_url = f"{base_url}?{query_params}" if query_params else base_url

    # print(f"Proxying request to: {target_url}")

    try:
        # Create a new ClientSession for each request
        async with ClientSession() as client_session:
            # Forward the request
            client_req = await client_session.request(
                method=request.method,
                url=target_url,
                headers={
                    k: v
                    for k, v in request.headers.items()
                    if k.lower() not in ("host", "content-length")
                },
                data=await request.read(),
                allow_redirects=False,
            )

            # Read the entire response content
            content = await client_req.read()

            # Try to decode the content as JSON
            try:
                json_data = json.loads(content)
                # If successful, return a JSON response
                return web.json_response(json_data, status=client_req.status)
            except json.JSONDecodeError:
                # If it's not valid JSON, return the content as-is
                return web.Response(
                    body=content, status=client_req.status, headers=client_req.headers
                )

    except ClientError as e:
        print(f"Client error occurred while proxying request: {str(e)}")
        return web.Response(status=502, text=f"Bad Gateway: {str(e)}")
    except Exception as e:
        print(f"Error occurred while proxying request: {str(e)}")
        return web.Response(status=500, text=f"Internal Server Error: {str(e)}")


prompt_server = server.PromptServer.instance
send_json = prompt_server.send_json


async def send_json_override(self, event, data, sid=None):
    # logger.info("INTERNAL:", event, data, sid)
    prompt_id = data.get("prompt_id")

    target_sid = sid
    if target_sid == "comfy_deploy_instance":
        target_sid = None

    # now we send everything
    await asyncio.wait(
        [
            asyncio.create_task(send(event, data, sid=target_sid)),
            asyncio.create_task(self.send_json_original(event, data, sid)),
        ]
    )

    if prompt_id in comfy_message_queues:
        comfy_message_queues[prompt_id].put_nowait({"event": event, "data": data})

    asyncio.create_task(update_run_ws_event(prompt_id, event, data))
    # event_emitter.emit("send_json", {
    #     "event": event,
    #     "data": data
    # })

    if event == "execution_start":
        await update_run(prompt_id, Status.RUNNING)

        if prompt_id in prompt_metadata:
            prompt_metadata[prompt_id].start_time = time.perf_counter()

    # the last executing event is none, then the workflow is finished
    if event == "executing" and data.get("node") is None:
        mark_prompt_done(prompt_id=prompt_id)
        if not have_pending_upload(prompt_id):
            await update_run(prompt_id, Status.SUCCESS)
            if prompt_id in prompt_metadata:
                current_time = time.perf_counter()
                if prompt_metadata[prompt_id].start_time is not None:
                    elapsed_time = current_time - prompt_metadata[prompt_id].start_time
                    logger.info(f"Elapsed time: {elapsed_time} seconds")
                    await send(
                        "elapsed_time",
                        {"prompt_id": prompt_id, "elapsed_time": elapsed_time},
                        sid=sid,
                    )

    if event == "executing" and data.get("node") is not None:
        node = data.get("node")

        if prompt_id in prompt_metadata:
            # if 'progress' not in prompt_metadata[prompt_id]:
            #     prompt_metadata[prompt_id]["progress"] = set()

            prompt_metadata[prompt_id].progress.add(node)
            calculated_progress = len(prompt_metadata[prompt_id].progress) / len(
                prompt_metadata[prompt_id].workflow_api
            )
            calculated_progress = round(calculated_progress, 2)
            # logger.info("calculated_progress", calculated_progress)

            if (
                prompt_metadata[prompt_id].last_updated_node is not None
                and prompt_metadata[prompt_id].last_updated_node == node
            ):
                return
            prompt_metadata[prompt_id].last_updated_node = node
            class_type = prompt_metadata[prompt_id].workflow_api[node]["class_type"]
            logger.info(f"At: {calculated_progress * 100}% - {class_type}")
            await send(
                "live_status",
                {
                    "prompt_id": prompt_id,
                    "current_node": class_type,
                    "progress": calculated_progress,
                },
                sid=sid,
            )
            await update_run_live_status(
                prompt_id, "Executing " + class_type, calculated_progress
            )

    if event == "execution_cached" and data.get("nodes") is not None:
        if prompt_id in prompt_metadata:
            # if 'progress' not in prompt_metadata[prompt_id]:
            #     prompt_metadata[prompt_id].progress = set()

            if "nodes" in data:
                for node in data.get("nodes", []):
                    prompt_metadata[prompt_id].progress.add(node)
            # prompt_metadata[prompt_id]["progress"].update(data.get('nodes'))

    if event == "execution_error":
        # Careful this might not be fully awaited.
        await update_run_with_output(prompt_id, data)
        await update_run(prompt_id, Status.FAILED)
        # await update_run_with_output(prompt_id, data)

    if event == "executed" and "node" in data and "output" in data:
        node_meta = None
        if prompt_id in prompt_metadata:
            node = data.get("node")
            class_type = prompt_metadata[prompt_id].workflow_api[node]["class_type"]
            logger.info(f"Executed {class_type} {data}")
            node_meta = {
                "node_id": node,
                "node_class": class_type,
            }
            if class_type == "PreviewImage":
                logger.info("Skipping preview image")
                return
        else:
            logger.info(f"Executed {data}")

        await update_run_with_output(
            prompt_id, data.get("output"), node_id=data.get("node"), node_meta=node_meta
        )
        # await update_run_with_output(prompt_id, data.get('output'), node_id=data.get('node'))
        # update_run_with_output(prompt_id, data.get('output'))


# Global variable to keep track of the last read line number
last_read_line_number = 0


async def update_run_live_status(prompt_id, live_status, calculated_progress: float):
    if prompt_id not in prompt_metadata:
        return

    if prompt_metadata[prompt_id].is_realtime is True:
        return

    status_endpoint = prompt_metadata[prompt_id].status_endpoint
    token = prompt_metadata[prompt_id].token
    gpu_event_id = prompt_metadata[prompt_id].gpu_event_id or None
    if status_endpoint is None:
        return

    body = {
        "run_id": prompt_id,
        "live_status": live_status,
        "progress": calculated_progress,
        "gpu_event_id": gpu_event_id,
    }

    if prompt_id in comfy_message_queues:
        comfy_message_queues[prompt_id].put_nowait(
            {
                "event": "live_status",
                "data": {
                    "prompt_id": prompt_id,
                    "live_status": live_status,
                    "progress": calculated_progress,
                },
            }
        )

    await async_request_with_retry("POST", status_endpoint, token=token, json=body)

async def update_run_ws_event(prompt_id: str, event: str, data: dict):
    if prompt_id not in prompt_metadata:
        return
    
    # print("update_run_ws_event", prompt_id, event, data)
    status_endpoint = prompt_metadata[prompt_id].status_endpoint
    
    if status_endpoint is None:
        return
    
    token = prompt_metadata[prompt_id].token
    body = {
        "run_id": prompt_id,
        "ws_event": {
            "event": event,
            "data": data,
        },
    }
    await async_request_with_retry('POST', status_endpoint, token=token, json=body)


async def update_run(prompt_id: str, status: Status):
    global last_read_line_number

    if prompt_id not in prompt_metadata:
        return

    # if prompt_metadata[prompt_id].start_time is None and status == Status.RUNNING:
    # if its realtime prompt we need to skip that.
    if prompt_metadata[prompt_id].is_realtime is True:
        prompt_metadata[prompt_id].status = status
        return

    if prompt_metadata[prompt_id].status != status:
        # when the status is already failed, we don't want to update it to success
        if prompt_metadata[prompt_id].status is Status.FAILED:
            return

        status_endpoint = prompt_metadata[prompt_id].status_endpoint
        gpu_event_id = prompt_metadata[prompt_id].gpu_event_id or None

        body = {
            "run_id": prompt_id,
            "status": status.value,
            "gpu_event_id": gpu_event_id,
        }
        logger.info(f"Status: {status.value}")

        try:
            # requests.post(status_endpoint, json=body)
            if status_endpoint is not None:
                token = prompt_metadata[prompt_id].token
                await async_request_with_retry(
                    "POST", status_endpoint, token=token, json=body
                )

            if (
                (status_endpoint is not None)
                and cd_enable_run_log
                and (status == Status.SUCCESS or status == Status.FAILED)
            ):
                try:
                    with open(comfyui_file_path, "r") as log_file:
                        # log_data = log_file.read()
                        # Move to the last read line
                        all_log_data = log_file.read()  # Read all log data
                        # logger.info("All log data before skipping: ")  # Log all data before skipping
                        log_file.seek(0)  # Reset file pointer to the beginning

                        for _ in range(last_read_line_number):
                            next(log_file)
                        log_data = log_file.read()
                        # Update the last read line number
                        last_read_line_number += log_data.count("\n")
                        # logger.info("last_read_line_number", last_read_line_number)
                        # logger.info("log_data", log_data)
                        # logger.info("log_data.count(n)", log_data.count('\n'))

                        body = {
                            "run_id": prompt_id,
                            "log_data": [
                                {
                                    "logs": log_data,
                                    # "timestamp": time.time(),
                                }
                            ],
                            "gpu_event_id": gpu_event_id,
                        }

                        await async_request_with_retry(
                            "POST", status_endpoint, token=token, json=body
                        )
                        # requests.post(status_endpoint, json=body)
                except Exception as log_error:
                    logger.info(f"Error reading log file: {log_error}")

        except Exception as e:
            error_type = type(e).__name__
            stack_trace = traceback.format_exc().strip()
            logger.info(f"Error occurred while updating run: {e} {stack_trace}")
        finally:
            prompt_metadata[prompt_id].status = status
            if prompt_id in comfy_message_queues:
                comfy_message_queues[prompt_id].put_nowait(
                    {
                        "event": "status",
                        "data": {
                            "prompt_id": prompt_id,
                            "status": status.value,
                        },
                    }
                )


async def upload_file(
    prompt_id,
    filename,
    subfolder=None,
    content_type="image/png",
    type="output",
    item=None,
):
    """
    Uploads file to S3 bucket using S3 client object
    :return: None
    """
    filename, output_dir = folder_paths.annotated_filepath(filename)

    # validation for security: prevent accessing arbitrary path
    if filename[0] == "/" or ".." in filename:
        return

    if output_dir is None:
        output_dir = folder_paths.get_directory_by_type(type)

    if output_dir is None:
        logger.info(f"{filename} Upload failed: output_dir is None")
        return

    if subfolder != None:
        full_output_dir = os.path.join(output_dir, subfolder)
        if (
            os.path.commonpath((os.path.abspath(full_output_dir), output_dir))
            != output_dir
        ):
            return
        output_dir = full_output_dir

    filename = os.path.basename(filename)
    file = os.path.join(output_dir, filename)

    logger.info(f"Uploading file {file}")

    file_upload_endpoint = prompt_metadata[prompt_id].file_upload_endpoint
    token = prompt_metadata[prompt_id].token
    filename = quote(filename)
    prompt_id = quote(prompt_id)
    content_type = quote(content_type)

    async with aiofiles.open(file, "rb") as f:
        data = await f.read()
        size = str(len(data))
        target_url = f"{file_upload_endpoint}?file_name={filename}&run_id={prompt_id}&type={content_type}&version=v2"

        start_time = time.time()  # Start timing here
        logger.info(f"Target URL: {target_url}")
        result = await async_request_with_retry(
            "GET", target_url, disable_timeout=True, token=token
        )
        end_time = time.time()  # End timing after the request is complete
        logger.info(
            "Time taken for getting file upload endpoint: {:.2f} seconds".format(
                end_time - start_time
            )
        )
        ok = await result.json()

        logger.info(f"Result: {ok}")

        start_time = time.time()  # Start timing here
        headers = {
            "Content-Type": content_type,
            # "Content-Length": size,
        }

        if ok.get("include_acl") is True:
            headers["x-amz-acl"] = "public-read"

        # response = requests.put(ok.get("url"), headers=headers, data=data)
        response = await async_request_with_retry(
            "PUT", ok.get("url"), headers=headers, data=data
        )
        logger.info(
            f"Upload file response status: {response.status}, status text: {response.reason}"
        )
        end_time = time.time()  # End timing after the request is complete
        logger.info("Upload time: {:.2f} seconds".format(end_time - start_time))

        if item is not None:
            file_download_url = ok.get("download_url")
            if file_download_url is not None:
                item["url"] = file_download_url
            item["upload_duration"] = end_time - start_time
            if ok.get("is_public") is not None:
                item["is_public"] = ok.get("is_public")


def have_pending_upload(prompt_id):
    if (
        prompt_id in prompt_metadata
        and len(prompt_metadata[prompt_id].uploading_nodes) > 0
    ):
        logger.info(
            f"Have pending upload {len(prompt_metadata[prompt_id].uploading_nodes)}"
        )
        return True

    logger.info("No pending upload")
    return False


def mark_prompt_done(prompt_id):
    """
    Mark the prompt as done in the prompt metadata.

    Args:
        prompt_id (str): The ID of the prompt to mark as done.
    """
    if prompt_id in prompt_metadata:
        prompt_metadata[prompt_id].done = True
        logger.info("Prompt done")


def is_prompt_done(prompt_id: str):
    """
    Check if the prompt with the given ID is marked as done.

    Args:
        prompt_id (str): The ID of the prompt to check.

    Returns:
        bool: True if the prompt is marked as done, False otherwise.
    """
    if prompt_id in prompt_metadata and prompt_metadata[prompt_id].done is True:
        return True

    return False


# Use to handle upload error and send back to ComfyDeploy
async def handle_error(prompt_id, data, e: Exception):
    error_type = type(e).__name__
    stack_trace = traceback.format_exc().strip()
    body = {
        "run_id": prompt_id,
        "output_data": {
            "error": {"type": error_type, "message": str(e), "stack_trace": stack_trace}
        },
    }
    await update_file_status(prompt_id, data, False, have_error=True)
    logger.info(body)
    logger.info(f"Error occurred while uploading file: {e}")


# Mark the current prompt requires upload, and block it from being marked as success
async def update_file_status(
    prompt_id: str, data, uploading, have_error=False, node_id=None
):
    # if 'uploading_nodes' not in prompt_metadata[prompt_id]:
    #     prompt_metadata[prompt_id]['uploading_nodes'] = set()

    if node_id is not None:
        if uploading:
            prompt_metadata[prompt_id].uploading_nodes.add(node_id)
        else:
            prompt_metadata[prompt_id].uploading_nodes.discard(node_id)

    logger.info(f"Remaining uploads: {prompt_metadata[prompt_id].uploading_nodes}")
    # Update the remote status

    if have_error:
        await update_run(prompt_id, Status.FAILED)
        await send(
            "failed",
            {
                "prompt_id": prompt_id,
            },
        )
        return

    # if there are still nodes that are uploading, then we set the status to uploading
    if uploading:
        if prompt_metadata[prompt_id].status != Status.UPLOADING:
            await update_run(prompt_id, Status.UPLOADING)
            await send(
                "uploading",
                {
                    "prompt_id": prompt_id,
                },
            )

    # if there are no nodes that are uploading, then we set the status to success
    elif (
        not uploading
        and not have_pending_upload(prompt_id)
        and is_prompt_done(prompt_id=prompt_id)
    ):
        await update_run(prompt_id, Status.SUCCESS)
        # logger.info("Status: SUCCUSS")
        await send(
            "success",
            {
                "prompt_id": prompt_id,
            },
        )


async def handle_upload(
    prompt_id: str, data, key: str, content_type_key: str, default_content_type: str
):
    items = data.get(key, [])
    # upload_tasks = []

    for item in items:
        # Skipping temp files
        if item.get("type") == "temp":
            continue

        file_type = item.get(content_type_key, default_content_type)
        file_extension = os.path.splitext(item.get("filename"))[1]
<<<<<<< HEAD
        if file_extension in [".jpg", ".jpeg"]:
            file_type = "image/jpeg"
        elif file_extension == ".png":
            file_type = "image/png"
        elif file_extension == ".webp":
            file_type = "image/webp"

        upload_tasks.append(
            upload_file(
                prompt_id,
                item.get("filename"),
                subfolder=item.get("subfolder"),
                type=item.get("type"),
                content_type=file_type,
                item=item,
            )
=======
        if file_extension in ['.jpg', '.jpeg']:
            file_type = 'image/jpeg'
        elif file_extension == '.png':
            file_type = 'image/png'
        elif file_extension == '.webp':
            file_type = 'image/webp'

        # upload_tasks.append(upload_file(
        #     prompt_id,
        #     item.get("filename"),
        #     subfolder=item.get("subfolder"),
        #     type=item.get("type"),
        #     content_type=file_type,
        #     item=item
        # ))
        await upload_file(
            prompt_id,
            item.get("filename"),
            subfolder=item.get("subfolder"),
            type=item.get("type"),
            content_type=file_type,
            item=item
>>>>>>> fb6bb235
        )

    # Execute all upload tasks concurrently
    # await asyncio.gather(*upload_tasks)


async def upload_in_background(
    prompt_id: str, data, node_id=None, have_upload=True, node_meta=None
):
    try:
<<<<<<< HEAD
        upload_tasks = [
            handle_upload(prompt_id, data, "images", "content_type", "image/png"),
            handle_upload(prompt_id, data, "files", "content_type", "image/png"),
            handle_upload(prompt_id, data, "gifs", "format", "image/gif"),
            handle_upload(
                prompt_id, data, "mesh", "format", "application/octet-stream"
            ),
        ]

        await asyncio.gather(*upload_tasks)
=======
        await handle_upload(prompt_id, data, 'images', "content_type", "image/png")
        await handle_upload(prompt_id, data, 'files', "content_type", "image/png")
        await handle_upload(prompt_id, data, 'gifs', "format", "image/gif")
        await handle_upload(prompt_id, data, 'mesh', "format", "application/octet-stream")
>>>>>>> fb6bb235

        status_endpoint = prompt_metadata[prompt_id].status_endpoint
        token = prompt_metadata[prompt_id].token
        gpu_event_id = prompt_metadata[prompt_id].gpu_event_id or None
        if have_upload:
            if status_endpoint is not None:
                body = {
                    "run_id": prompt_id,
                    "output_data": data,
                    "node_meta": node_meta,
                    "gpu_event_id": gpu_event_id,
                }
                # pprint(body)
                await async_request_with_retry(
                    "POST", status_endpoint, token=token, json=body
                )
            await update_file_status(prompt_id, data, False, node_id=node_id)
    except Exception as e:
        await handle_error(prompt_id, data, e)


async def update_run_with_output(
    prompt_id, data, node_id=None, node_meta=None, gpu_event_id=None
):
    if prompt_id not in prompt_metadata:
        return

    if prompt_metadata[prompt_id].is_realtime is True:
        return

    status_endpoint = prompt_metadata[prompt_id].status_endpoint

    body = {
        "run_id": prompt_id,
        "output_data": data,
        "node_meta": node_meta,
        "gpu_event_id": gpu_event_id,
    }
    pprint(body)
    have_upload_media = False
    if data is not None:
        have_upload_media = (
            "images" in data or "files" in data or "gifs" in data or "mesh" in data
        )
    if bypass_upload and have_upload_media:
        print(
            "CD_BYPASS_UPLOAD is enabled, skipping the upload of the output:", node_id
        )
        return

    if have_upload_media:
        try:
            logger.info(f"\nHave_upload {have_upload_media} Node Id: {node_id}")

            if have_upload_media:
                await update_file_status(prompt_id, data, True, node_id=node_id)

<<<<<<< HEAD
            asyncio.create_task(
                upload_in_background(
                    prompt_id,
                    data,
                    node_id=node_id,
                    have_upload=have_upload_media,
                    node_meta=node_meta,
                )
            )
=======
            # asyncio.create_task(upload_in_background(prompt_id, data, node_id=node_id, have_upload=have_upload_media, node_meta=node_meta))
            await upload_in_background(prompt_id, data, node_id=node_id, have_upload=have_upload_media, node_meta=node_meta)
>>>>>>> fb6bb235
            # await upload_in_background(prompt_id, data, node_id=node_id, have_upload=have_upload)

        except Exception as e:
            await handle_error(prompt_id, data, e)
    # requests.post(status_endpoint, json=body)
    elif status_endpoint is not None:
        token = prompt_metadata[prompt_id].token
        await async_request_with_retry("POST", status_endpoint, token=token, json=body)

    await send("outputs_uploaded", {"prompt_id": prompt_id})


prompt_server.send_json_original = prompt_server.send_json
prompt_server.send_json = send_json_override.__get__(prompt_server, server.PromptServer)

root_path = os.path.dirname(os.path.abspath(__file__))
two_dirs_up = os.path.dirname(os.path.dirname(root_path))
log_file_path = os.path.join(two_dirs_up, "comfy-deploy.log")
comfyui_file_path = os.path.join(two_dirs_up, "comfyui.log")

last_read_line = 0


async def watch_file_changes(file_path, callback):
    global last_read_line
    last_modified_time = os.stat(file_path).st_mtime
    while True:
        time.sleep(1)  # sleep for a while to reduce CPU usage
        modified_time = os.stat(file_path).st_mtime
        if modified_time != last_modified_time:
            last_modified_time = modified_time
            with open(file_path, "r") as file:
                lines = file.readlines()
            if last_read_line > len(lines):
                last_read_line = 0  # Reset if log file has been rotated
            new_lines = lines[last_read_line:]
            last_read_line = len(lines)
            if new_lines:
                await callback("".join(new_lines))


async def send_first_time_log(sid):
    with open(log_file_path, "r") as file:
        lines = file.readlines()
    await send("LOGS", "".join(lines), sid)


async def send_logs_to_websocket(logs):
    await send("LOGS", logs)


def start_loop(loop):
    asyncio.set_event_loop(loop)
    loop.run_forever()


def run_in_new_thread(coroutine):
    new_loop = asyncio.new_event_loop()
    t = threading.Thread(target=start_loop, args=(new_loop,), daemon=True)
    t.start()
    asyncio.run_coroutine_threadsafe(coroutine, new_loop)


if cd_enable_log:
    run_in_new_thread(watch_file_changes(log_file_path, send_logs_to_websocket))


# use after calling GET /object_info (it populates the `filename_list_cache` variable)
@server.PromptServer.instance.routes.get("/comfyui-deploy/filename_list_cache")
async def get_filename_list_cache(_):
    from folder_paths import filename_list_cache

    return web.json_response({"filename_list": filename_list_cache})<|MERGE_RESOLUTION|>--- conflicted
+++ resolved
@@ -1239,25 +1239,29 @@
 
     await async_request_with_retry("POST", status_endpoint, token=token, json=body)
 
+
 async def update_run_ws_event(prompt_id: str, event: str, data: dict):
     if prompt_id not in prompt_metadata:
         return
-    
+
     # print("update_run_ws_event", prompt_id, event, data)
     status_endpoint = prompt_metadata[prompt_id].status_endpoint
-    
+
     if status_endpoint is None:
         return
-    
+
     token = prompt_metadata[prompt_id].token
+    gpu_event_id = prompt_metadata[prompt_id].gpu_event_id or None
+
     body = {
         "run_id": prompt_id,
         "ws_event": {
             "event": event,
             "data": data,
+            "gpu_event_id": gpu_event_id,
         },
     }
-    await async_request_with_retry('POST', status_endpoint, token=token, json=body)
+    await async_request_with_retry("POST", status_endpoint, token=token, json=body)
 
 
 async def update_run(prompt_id: str, status: Status):
@@ -1569,30 +1573,12 @@
 
         file_type = item.get(content_type_key, default_content_type)
         file_extension = os.path.splitext(item.get("filename"))[1]
-<<<<<<< HEAD
         if file_extension in [".jpg", ".jpeg"]:
             file_type = "image/jpeg"
         elif file_extension == ".png":
             file_type = "image/png"
         elif file_extension == ".webp":
             file_type = "image/webp"
-
-        upload_tasks.append(
-            upload_file(
-                prompt_id,
-                item.get("filename"),
-                subfolder=item.get("subfolder"),
-                type=item.get("type"),
-                content_type=file_type,
-                item=item,
-            )
-=======
-        if file_extension in ['.jpg', '.jpeg']:
-            file_type = 'image/jpeg'
-        elif file_extension == '.png':
-            file_type = 'image/png'
-        elif file_extension == '.webp':
-            file_type = 'image/webp'
 
         # upload_tasks.append(upload_file(
         #     prompt_id,
@@ -1608,8 +1594,7 @@
             subfolder=item.get("subfolder"),
             type=item.get("type"),
             content_type=file_type,
-            item=item
->>>>>>> fb6bb235
+            item=item,
         )
 
     # Execute all upload tasks concurrently
@@ -1620,23 +1605,12 @@
     prompt_id: str, data, node_id=None, have_upload=True, node_meta=None
 ):
     try:
-<<<<<<< HEAD
-        upload_tasks = [
-            handle_upload(prompt_id, data, "images", "content_type", "image/png"),
-            handle_upload(prompt_id, data, "files", "content_type", "image/png"),
-            handle_upload(prompt_id, data, "gifs", "format", "image/gif"),
-            handle_upload(
-                prompt_id, data, "mesh", "format", "application/octet-stream"
-            ),
-        ]
-
-        await asyncio.gather(*upload_tasks)
-=======
-        await handle_upload(prompt_id, data, 'images', "content_type", "image/png")
-        await handle_upload(prompt_id, data, 'files', "content_type", "image/png")
-        await handle_upload(prompt_id, data, 'gifs', "format", "image/gif")
-        await handle_upload(prompt_id, data, 'mesh', "format", "application/octet-stream")
->>>>>>> fb6bb235
+        await handle_upload(prompt_id, data, "images", "content_type", "image/png")
+        await handle_upload(prompt_id, data, "files", "content_type", "image/png")
+        await handle_upload(prompt_id, data, "gifs", "format", "image/gif")
+        await handle_upload(
+            prompt_id, data, "mesh", "format", "application/octet-stream"
+        )
 
         status_endpoint = prompt_metadata[prompt_id].status_endpoint
         token = prompt_metadata[prompt_id].token
@@ -1694,20 +1668,14 @@
             if have_upload_media:
                 await update_file_status(prompt_id, data, True, node_id=node_id)
 
-<<<<<<< HEAD
-            asyncio.create_task(
-                upload_in_background(
-                    prompt_id,
-                    data,
-                    node_id=node_id,
-                    have_upload=have_upload_media,
-                    node_meta=node_meta,
-                )
+            # asyncio.create_task(upload_in_background(prompt_id, data, node_id=node_id, have_upload=have_upload_media, node_meta=node_meta))
+            await upload_in_background(
+                prompt_id,
+                data,
+                node_id=node_id,
+                have_upload=have_upload_media,
+                node_meta=node_meta,
             )
-=======
-            # asyncio.create_task(upload_in_background(prompt_id, data, node_id=node_id, have_upload=have_upload_media, node_meta=node_meta))
-            await upload_in_background(prompt_id, data, node_id=node_id, have_upload=have_upload_media, node_meta=node_meta)
->>>>>>> fb6bb235
             # await upload_in_background(prompt_id, data, node_id=node_id, have_upload=have_upload)
 
         except Exception as e:
