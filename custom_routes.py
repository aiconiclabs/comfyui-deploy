--- conflicted
+++ resolved
@@ -398,14 +398,9 @@
 
     prompt = {
         "prompt": workflow_api,
-<<<<<<< HEAD
         "client_id": sid,  # "comfy_deploy_instance", #api.client_id
         "prompt_id": prompt_id,
-=======
-        "client_id": sid, #"comfy_deploy_instance", #api.client_id
-        "prompt_id": prompt_id,
         "extra_data": {"extra_pnginfo": {"workflow": workflow}},
->>>>>>> ae68aae0
     }
 
     try:
@@ -445,11 +440,8 @@
     # The prompt id generated from comfy deploy, can be None
     prompt_id = data.get("prompt_id")
     inputs = data.get("inputs")
-<<<<<<< HEAD
     gpu_event_id = data.get("gpu_event_id", None)
-=======
     workflow = data.get("workflow")
->>>>>>> ae68aae0
 
     # Now it handles directly in here
     apply_random_seed_to_workflow(workflow_api)
@@ -459,7 +451,7 @@
         "prompt": workflow_api,
         "client_id": "comfy_deploy_instance",  # api.client_id
         "prompt_id": prompt_id,
-        "extra_data": {"extra_pnginfo": {"workflow": workflow}}
+        "extra_data": {"extra_pnginfo": {"workflow": workflow}},
     }
 
     prompt_metadata[prompt_id] = SimplePrompt(
@@ -523,14 +515,9 @@
 
     prompt = {
         "prompt": workflow_api,
-<<<<<<< HEAD
         "client_id": "comfy_deploy_instance",  # api.client_id
         "prompt_id": prompt_id,
-=======
-        "client_id": "comfy_deploy_instance", #api.client_id
-        "prompt_id": prompt_id,
         "extra_data": {"extra_pnginfo": {"workflow": workflow}},
->>>>>>> ae68aae0
     }
 
     prompt_metadata[prompt_id] = SimplePrompt(
@@ -902,14 +889,10 @@
                 auth_token=auth_token,
                 inputs={},
                 status_endpoint=status_endpoint,
-<<<<<<< HEAD
                 file_upload_endpoint=request.rel_url.query.get(
                     "file_upload_endpoint", None
                 ),
-=======
-                file_upload_endpoint=request.rel_url.query.get('file_upload_endpoint', None),
                 workflow=workflow["workflow"],
->>>>>>> ae68aae0
             )
 
             await update_realtime_run_status(
