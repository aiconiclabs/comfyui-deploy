--- conflicted
+++ resolved
@@ -455,13 +455,8 @@
                 },
             ) as response:
                 data = await response.json()
-<<<<<<< HEAD
                 print(data)
 
-=======
-                # print(data)
-    
->>>>>>> c115c22a
     if "cd_token" in data:
         token = data["cd_token"]
     else:
@@ -1133,7 +1128,7 @@
     target_sid = sid
     if target_sid == "comfy_deploy_instance":
         target_sid = None
-    
+
     # now we send everything
     await asyncio.wait(
         [
@@ -1142,12 +1137,6 @@
         ]
     )
 
-<<<<<<< HEAD
-    if prompt_id in comfy_message_queues:
-        comfy_message_queues[prompt_id].put_nowait({"event": event, "data": data})
-
-=======
->>>>>>> c115c22a
     asyncio.create_task(update_run_ws_event(prompt_id, event, data))
 
     if event == "execution_start":
@@ -1192,9 +1181,8 @@
             ):
                 return
             prompt_metadata[prompt_id].last_updated_node = node
-<<<<<<< HEAD
             class_type = prompt_metadata[prompt_id].workflow_api[node]["class_type"]
-            logger.info(f"At: {calculated_progress * 100}% - {class_type}")
+            logger.info(f"At: {round(calculated_progress * 100)}% - {class_type}")
             await send(
                 "live_status",
                 {
@@ -1207,16 +1195,6 @@
             await update_run_live_status(
                 prompt_id, "Executing " + class_type, calculated_progress
             )
-=======
-            class_type = prompt_metadata[prompt_id].workflow_api[node]['class_type']
-            logger.info(f"At: {round(calculated_progress * 100)}% - {class_type}")
-            await send("live_status", {
-                "prompt_id": prompt_id,
-                "current_node": class_type,
-                "progress": calculated_progress,
-            }, sid=sid)
-            await update_run_live_status(prompt_id, "Executing " + class_type, calculated_progress)
->>>>>>> c115c22a
 
     if event == "execution_cached" and data.get("nodes") is not None:
         if prompt_id in prompt_metadata:
@@ -1237,14 +1215,8 @@
     if event == "executed" and "node" in data and "output" in data:
         node_meta = None
         if prompt_id in prompt_metadata:
-<<<<<<< HEAD
             node = data.get("node")
             class_type = prompt_metadata[prompt_id].workflow_api[node]["class_type"]
-            logger.info(f"Executed {class_type} {data}")
-=======
-            node = data.get('node')
-            class_type = prompt_metadata[prompt_id].workflow_api[node]['class_type']
->>>>>>> c115c22a
             node_meta = {
                 "node_id": node,
                 "node_class": class_type,
@@ -1252,25 +1224,18 @@
             if class_type == "PreviewImage":
                 logger.info("Skipping preview image")
                 return
-            await update_run_with_output(prompt_id, data.get('output'), node_id=data.get('node'), node_meta=node_meta)
+            await update_run_with_output(
+                prompt_id,
+                data.get("output"),
+                node_id=data.get("node"),
+                node_meta=node_meta,
+            )
             logger.info(f"Executed {class_type} {data}")
         else:
             logger.info(f"Executed {data}")
-<<<<<<< HEAD
-
-        await update_run_with_output(
-            prompt_id, data.get("output"), node_id=data.get("node"), node_meta=node_meta
-        )
-        # await update_run_with_output(prompt_id, data.get('output'), node_id=data.get('node'))
-        # update_run_with_output(prompt_id, data.get('output'))
-=======
-            
+
     if prompt_id in comfy_message_queues:
-        comfy_message_queues[prompt_id].put_nowait({
-            "event": event,
-            "data": data
-        })
->>>>>>> c115c22a
+        comfy_message_queues[prompt_id].put_nowait({"event": event, "data": data})
 
 
 # Global variable to keep track of the last read line number
@@ -1456,13 +1421,8 @@
                 response.raise_for_status()  # This will raise an exception for 4xx and 5xx status codes
 
                 response_text = await response.text()
-<<<<<<< HEAD
-                logger.info(f"Response body: {response_text[:1000]}...")
-
-=======
                 # logger.info(f"Response body: {response_text[:1000]}...")
-                
->>>>>>> c115c22a
+
                 logger.info("Upload successful")
                 return response  # Successful upload, exit the retry loop
 
@@ -1529,15 +1489,10 @@
     target_url = f"{file_upload_endpoint}?file_name={filename}&run_id={prompt_id}&type={content_type}&version=v2"
 
     start_time = time.time()  # Start timing here
-<<<<<<< HEAD
-    logger.info(f"Target URL: {target_url}")
+    # logger.info(f"Target URL: {target_url}")
     result = await async_request_with_retry(
         "GET", target_url, disable_timeout=True, token=token
     )
-=======
-    # logger.info(f"Target URL: {target_url}")
-    result = await async_request_with_retry("GET", target_url, disable_timeout=True, token=token)
->>>>>>> c115c22a
     end_time = time.time()  # End timing after the request is complete
     logger.info(
         "Time taken for getting file upload endpoint: {:.2f} seconds".format(
@@ -1545,13 +1500,8 @@
         )
     )
     ok = await result.json()
-<<<<<<< HEAD
-
-    logger.info(f"Result: {ok}")
-=======
-    
+
     # logger.info(f"Result: {ok}")
->>>>>>> c115c22a
 
     async with aiofiles.open(file, "rb") as f:
         data = await f.read()
@@ -1593,7 +1543,7 @@
         item["upload_duration"] = end_time - start_time
         if ok.get("is_public") is not None:
             item["is_public"] = ok.get("is_public")
-            
+
     return item
 
 
