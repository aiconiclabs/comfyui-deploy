--- conflicted
+++ resolved
@@ -1140,10 +1140,7 @@
     )
 
     if prompt_id in comfy_message_queues:
-        comfy_message_queues[prompt_id].put_nowait({
-            "event": event,
-            "data": data
-        })
+        comfy_message_queues[prompt_id].put_nowait({"event": event, "data": data})
 
     asyncio.create_task(update_run_ws_event(prompt_id, event, data))
 
@@ -1231,34 +1228,21 @@
             }
             if class_type == "PreviewImage":
                 logger.info("Skipping preview image")
-<<<<<<< HEAD
-                return
-            await update_run_with_output(
-                prompt_id,
-                data.get("output"),
-                node_id=data.get("node"),
-                node_meta=node_meta,
-            )
+            else:
+                await update_run_with_output(
+                    prompt_id,
+                    data.get("output"),
+                    node_id=data.get("node"),
+                    node_meta=node_meta,
+                )
+                if prompt_id in comfy_message_queues:
+                    comfy_message_queues[prompt_id].put_nowait(
+                        {"event": "output_ready", "data": data}
+                    )
             logger.info(f"Executed {class_type} {data}")
         else:
             logger.info(f"Executed {data}")
 
-    if prompt_id in comfy_message_queues:
-        comfy_message_queues[prompt_id].put_nowait({"event": event, "data": data})
-
-=======
-            else:
-                await update_run_with_output(prompt_id, data.get('output'), node_id=data.get('node'), node_meta=node_meta)
-                if prompt_id in comfy_message_queues:
-                    comfy_message_queues[prompt_id].put_nowait({
-                        "event": "output_ready",
-                        "data": data
-                    })
-            logger.info(f"Executed {class_type} {data}")
-        else:
-            logger.info(f"Executed {data}")
-            
->>>>>>> 292f77f0
 
 # Global variable to keep track of the last read line number
 last_read_line_number = 0
